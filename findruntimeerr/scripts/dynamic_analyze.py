--- conflicted
+++ resolved
@@ -3,36 +3,6 @@
 import traceback
 import astroid
 import os
-<<<<<<< HEAD
-import requests  # remove this line
-
-# Google GenAI client for Gemini API
-import base64
-from google import genai
-from google.genai import types
-
-# Load API key from secret.properties if present, else from environment
-script_dir = os.path.dirname(__file__)
-project_root = os.path.abspath(os.path.join(script_dir, os.pardir))
-properties_file = os.path.join(project_root, "secret.properties")
-api_key = None
-if os.path.exists(properties_file):
-    try:
-        with open(properties_file, "r") as f:
-            for line in f:
-                line = line.strip()
-                if line and not line.startswith("#"):
-                    key, sep, val = line.partition("=")
-                    if key.strip() == "GEMINI_API_KEY" and sep == "=":
-                        api_key = val.strip()
-                        break
-    except Exception:
-        pass
-GEMINI_API_KEY = api_key or os.getenv("GEMINI_API_KEY")
-
-# Configuration for Gemini free API
-GEMINI_API_URL = "https://api.gemini.com/v1/generate"
-=======
 import re
 
 from google import genai
@@ -57,7 +27,6 @@
 GEMINI_API_KEY = api_key or os.getenv("GEMINI_API_KEY")
 
 client = genai.Client(api_key=GEMINI_API_KEY)
->>>>>>> 94bd396c
 
 def parse_functions(code: str):
     """
@@ -98,16 +67,6 @@
     """
     Gemini API를 이용해 함수별 10개의 테스트케이스 생성 요청.
     """
-<<<<<<< HEAD
-    # Use Google GenAI client for Gemini API
-    client = genai.Client(
-        vertexai=True,
-        project="",    # TODO: set your project ID or read from config
-        location="",   # TODO: set your location or read from config
-    )
-    model = "gemini-2.5-flash-preview-04-17"
-=======
->>>>>>> 94bd396c
     prompt = (
         "You are a helpful assistant that outputs test cases in pure JSON format only.\n"
         "Do NOT include any explanations, markdown, or code fences—only the JSON array.\n"
@@ -126,30 +85,6 @@
         f"Use the function’s comment/description to guide the cases:\n"
         f"{comment}\n"
     )
-<<<<<<< HEAD
-    print(f"[Gemini] Prompt for `{func_name}`: {prompt}", file=sys.stderr)
-    contents = [
-        types.Content(
-            role="user",
-            parts=[
-                types.Part.from_text(text=prompt),
-            ],
-        ),
-    ]
-    generate_content_config = types.GenerateContentConfig(
-        response_mime_type="text/plain",
-    )
-    text = ""
-    for chunk in client.models.generate_content_stream(
-        model=model,
-        contents=contents,
-        config=generate_content_config,
-    ):
-        text += chunk.text
-        print(f"[Gemini] Stream chunk for `{func_name}`: {chunk.text}", file=sys.stderr)
-    try:
-        cases = json.loads(text)
-=======
 
     print(f"[Gemini] Prompt for `{func_name}`: {prompt}", file=sys.stderr)
     # 새 Gemini API 클라이언트 사용
@@ -166,7 +101,6 @@
     print(f"[Gemini] Cleaned response for `{func_name}`: {raw}", file=sys.stderr)
     try:
         cases = json.loads(raw)
->>>>>>> 94bd396c
     except Exception as e:
         print(f"[Gemini] Failed to parse JSON for `{func_name}`: {e}", file=sys.stderr)
         cases = []
