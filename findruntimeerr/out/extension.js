--- conflicted
+++ resolved
@@ -6,7 +6,6 @@
 const vscode = require("vscode");
 const child_process_1 = require("child_process");
 const path = require("path");
-<<<<<<< HEAD
 const fs = require("fs");
 let outputChannel;
 let diagnosticCollection;
@@ -67,7 +66,6 @@
                 };
             }
         }
-        // --- getPythonExecutablePath 함수 ---
         async function getPythonExecutablePath(context, config) {
             try {
                 if (config.pythonPath && fs.existsSync(config.pythonPath)) {
@@ -522,284 +520,6 @@
                 diagnostic.source = "FindRuntimeErr";
                 diagnosticCollection.set(documentUri, [diagnostic]);
             }
-=======
-const outputChannel = vscode.window.createOutputChannel("FindRuntimeErr");
-function activate(context) {
-    outputChannel.appendLine("FindRuntimeErr 확장 프로그램이 활성화되었습니다.");
-    const diagnosticCollection = vscode.languages.createDiagnosticCollection("findRuntimeErr");
-    context.subscriptions.push(diagnosticCollection);
-    const errorDecorationType = vscode.window.createTextEditorDecorationType({
-        textDecoration: "underline wavy green",
-    });
-    let debounceTimeout = null;
-    const debounceDelay = 500;
-    function getConfiguration() {
-        const config = vscode.workspace.getConfiguration("findRuntimeErr");
-        const severityLevel = config.get("severityLevel", "error");
-        let diagnosticSeverity;
-        switch (severityLevel) {
-            case "warning":
-                diagnosticSeverity = vscode.DiagnosticSeverity.Warning;
-                break;
-            case "information":
-                diagnosticSeverity = vscode.DiagnosticSeverity.Information;
-                break;
-            case "hint":
-                diagnosticSeverity = vscode.DiagnosticSeverity.Hint;
-                break;
-            default:
-                diagnosticSeverity = vscode.DiagnosticSeverity.Error;
-                break;
-        }
-        return {
-            enable: config.get("enable", true),
-            severityLevel: diagnosticSeverity,
-            enableDynamicAnalysis: config.get("enableDynamicAnalysis", false),
-            ignoredErrorTypes: config.get("ignoredErrorTypes", []),
-            minAnalysisLength: config.get("minAnalysisLength", 50),
-        };
-    }
-    function runAnalysisProcess(code, mode) {
-        return new Promise((resolve, reject) => {
-            const pythonExecutable = path.join(context.extensionPath, "venv", "bin", "python");
-            const mainScriptPath = path.join(context.extensionPath, "scripts", "main.py");
-            outputChannel.appendLine(`[runAnalysis] Spawning: ${pythonExecutable} ${mainScriptPath} ${mode}`);
-            const pythonProcess = (0, child_process_1.spawn)(pythonExecutable, [mainScriptPath, mode]);
-            let stdoutData = "";
-            let stderrData = "";
-            pythonProcess.stdin.write(code);
-            pythonProcess.stdin.end();
-            pythonProcess.stdout.on("data", (data) => {
-                stdoutData += data;
-            });
-            pythonProcess.stderr.on("data", (data) => {
-                stderrData += data;
-                outputChannel.appendLine(`[Py Stderr] ${data}`);
-            });
-            pythonProcess.on("close", (closeCode) => {
-                outputChannel.appendLine(`[runAnalysis] Python process finished with code: ${closeCode} (${mode})`);
-                if (closeCode !== 0) {
-                    let errorDetail = `Analysis script failed (Exit Code: ${closeCode}).`;
-                    if (stdoutData.trim()) {
-                        try {
-                            const errorResult = JSON.parse(stdoutData);
-                            if (errorResult?.errors?.[0]?.message) {
-                                errorDetail = errorResult.errors[0].message;
-                            }
-                        }
-                        catch { }
-                    }
-                    if (stderrData.trim()) {
-                        errorDetail += `\nStderr: ${stderrData.trim()}`;
-                    }
-                    reject(new Error(errorDetail)); // 오류 메시지와 함께 reject
-                    return;
-                }
-                try {
-                    outputChannel.appendLine(`[runAnalysis] Raw stdout (${mode}): ${stdoutData}`);
-                    if (!stdoutData.trim()) {
-                        resolve({ errors: [], call_graph: null });
-                        return;
-                    }
-                    const result = JSON.parse(stdoutData);
-                    if (result && Array.isArray(result.errors)) {
-                        resolve(result);
-                    }
-                    else {
-                        reject(new Error("Invalid analysis result format. 'errors' key is missing or not an array."));
-                    }
-                }
-                catch (parseError) {
-                    reject(new Error(`Error parsing analysis results: ${parseError.message}. Raw data: ${stdoutData}`));
-                }
-            });
-            pythonProcess.on("error", (err) => {
-                reject(new Error(`Failed to start analysis process: ${err.message}`));
-            });
-        });
-    }
-    function runDynamicAnalysisProcess(code) {
-        return new Promise((resolve, reject) => {
-            const pythonExecutable = path.join(context.extensionPath, "venv", "bin", "python");
-            const scriptPath = path.join(context.extensionPath, "scripts", "dynamic_analyze.py");
-            outputChannel.appendLine(`[runDynamicAnalysis] Spawning: ${pythonExecutable} ${scriptPath}`);
-            const pythonProcess = (0, child_process_1.spawn)(pythonExecutable, [scriptPath]);
-            let stdoutData = "";
-            let stderrData = "";
-            pythonProcess.stdin.write(code);
-            pythonProcess.stdin.end();
-            pythonProcess.stdout.on("data", (data) => {
-                stdoutData += data;
-            });
-            pythonProcess.stderr.on("data", (data) => {
-                stderrData += data;
-                outputChannel.appendLine(`[Dynamic Py Stderr] ${data}`);
-            });
-            pythonProcess.on("close", (closeCode) => {
-                outputChannel.appendLine(`[runDynamicAnalysis] Python process exited with code: ${closeCode}`);
-                if (closeCode !== 0) {
-                    reject(new Error(`Dynamic analysis failed. Stderr: ${stderrData.trim()}`));
-                    return;
-                }
-                try {
-                    const result = JSON.parse(stdoutData);
-                    resolve(result);
-                }
-                catch (error) {
-                    reject(new Error(`Error parsing dynamic analysis result: ${error.message}`));
-                }
-            });
-            pythonProcess.on("error", (err) => {
-                reject(new Error(`Failed to start dynamic analysis: ${err.message}`));
-            });
-        });
-    }
-    async function analyzeCode(code, documentUri, mode = "realtime", showProgress = false) {
-        const config = getConfiguration();
-        if (mode === "realtime") {
-            if (!config.enable) {
-                outputChannel.appendLine("[analyzeCode] Real-time analysis disabled.");
-                clearPreviousAnalysis(documentUri);
-                return;
-            }
-            if (code.length < config.minAnalysisLength) {
-                outputChannel.appendLine(`[analyzeCode] Code length (${code.length}) < minAnalysisLength (${config.minAnalysisLength}). Skipping real-time analysis.`);
-                clearPreviousAnalysis(documentUri);
-                return;
-            }
-        }
-        clearPreviousAnalysis(documentUri); // 분석 시작 시 이전 결과 지우기
-        if (showProgress) {
-            await vscode.window.withProgress({
-                location: vscode.ProgressLocation.Notification,
-                title: "FindRuntimeErr: 분석 실행 중...",
-                cancellable: false,
-            }, async (progress) => {
-                try {
-                    progress.report({ message: "정적 분석 수행 중..." });
-                    const result = await runAnalysisProcess(code, mode);
-                    handleAnalysisResult(documentUri, config, result, mode);
-                    vscode.window.showInformationMessage(`FindRuntimeErr: 분석 완료. ${result.errors.length}개의 오류 발견.`);
-                    outputChannel.appendLine(`[analyzeCode] Analysis successful (${mode}). ${result.errors.length} errors found.`);
-                }
-                catch (error) {
-                    console.error("Analysis failed:", error);
-                    vscode.window.showErrorMessage(`FindRuntimeErr: 분석 실패. ${error.message}`);
-                    outputChannel.appendLine(`[analyzeCode] Analysis failed (${mode}): ${error.message}`);
-                }
-            });
-        }
-        else {
-            try {
-                const result = await runAnalysisProcess(code, mode);
-                handleAnalysisResult(documentUri, config, result, mode);
-            }
-            catch (error) {
-                console.error("Real-time analysis failed:", error);
-                outputChannel.appendLine(`[analyzeCode] Real-time analysis failed: ${error.message}`);
-            }
-        }
-    }
-    function handleAnalysisResult(documentUri, config, result, mode) {
-        try {
-            const errors = result.errors || [];
-            outputChannel.appendLine(`[handleResult] Processing ${errors.length} errors.`);
-            displayDiagnostics(documentUri, config, errors);
-            const callGraphData = result.call_graph;
-            if (callGraphData && mode === "static") {
-                outputChannel.appendLine(`[handleResult] Call graph data received:`);
-                outputChannel.appendLine(JSON.stringify(callGraphData, null, 2)); // Output 채널에 JSON 출력
-                console.log("Call Graph Data:", callGraphData);
-                // TODO: 그래프 데이터 활용 로직
-            }
-        }
-        catch (error) {
-            console.error("Error handling analysis result:", error);
-            outputChannel.appendLine(`[handleResult] Error handling analysis result: ${error.message}`);
-        }
-    }
-    function displayDiagnostics(documentUri, config, errors) {
-        outputChannel.appendLine(`[displayDiagnostics] Displaying ${errors.length} diagnostics.`);
-        const diagnostics = [];
-        const decorationRanges = [];
-        errors.forEach((error) => {
-            if (!error ||
-                typeof error.message !== "string" ||
-                typeof error.line !== "number" ||
-                typeof error.column !== "number" ||
-                typeof error.errorType !== "string") {
-                outputChannel.appendLine(`[displayDiagnostics] Skipping invalid error object: ${JSON.stringify(error)}`);
-                return;
-            }
-            if (!config.ignoredErrorTypes.includes(error.errorType)) {
-                const line = Math.max(0, error.line - 1);
-                const column = Math.max(0, error.column);
-                const range = new vscode.Range(line, column, line, column + 1);
-                const message = `${error.message} : ${error.errorType} : Line ${error.line}, Column ${error.column} : "AutoDebugging"`;
-                const diagnosticSeverity = config.severityLevel;
-                const finalSeverity = error.errorType === "SyntaxError"
-                    ? vscode.DiagnosticSeverity.Error
-                    : diagnosticSeverity;
-                const diagnostic = new vscode.Diagnostic(range, message, finalSeverity);
-                diagnostic.code = error.errorType;
-                diagnostics.push(diagnostic);
-                // 밑줄 표시 조건: Error 또는 Warning
-                if (finalSeverity === vscode.DiagnosticSeverity.Error ||
-                    finalSeverity === vscode.DiagnosticSeverity.Warning) {
-                    decorationRanges.push(range);
-                }
-            }
-        });
-        diagnosticCollection.set(documentUri, diagnostics);
-        const editor = vscode.window.activeTextEditor;
-        if (editor && editor.document.uri.toString() === documentUri.toString()) {
-            outputChannel.appendLine(`[displayDiagnostics] Setting decorations for ${decorationRanges.length} ranges.`);
-            editor.setDecorations(errorDecorationType, decorationRanges);
-        }
-    }
-    function clearPreviousAnalysis(documentUri) {
-        diagnosticCollection.delete(documentUri);
-        const editor = vscode.window.activeTextEditor;
-        if (editor && editor.document.uri.toString() === documentUri.toString()) {
-            editor.setDecorations(errorDecorationType, []);
-        }
-    }
-    // --- 이벤트 리스너 ---
-    vscode.workspace.onDidChangeTextDocument((event) => {
-        if (event.document.languageId === "python") {
-            if (debounceTimeout) {
-                clearTimeout(debounceTimeout);
-            }
-            debounceTimeout = setTimeout(() => {
-                outputChannel.appendLine("[onDidChangeTextDocument] Debounced analysis triggered.");
-                analyzeCode(event.document.getText(), event.document.uri, "realtime");
-                debounceTimeout = null;
-            }, debounceDelay);
-        }
-    });
-    vscode.workspace.onDidOpenTextDocument((document) => {
-        if (document.languageId === "python") {
-            outputChannel.appendLine("[onDidOpenTextDocument] Python document opened, triggering analysis.");
-            analyzeCode(document.getText(), document.uri, "realtime");
-        }
-    });
-    vscode.workspace.onDidChangeConfiguration((e) => {
-        if (e.affectsConfiguration("findRuntimeErr")) {
-            outputChannel.appendLine("[onDidChangeConfiguration] Configuration changed.");
-            if (vscode.window.activeTextEditor &&
-                vscode.window.activeTextEditor.document.languageId === "python") {
-                outputChannel.appendLine("[onDidChangeConfiguration] Re-analyzing active Python file.");
-                analyzeCode(vscode.window.activeTextEditor.document.getText(), vscode.window.activeTextEditor.document.uri);
-            }
-        }
-    });
-    // --- 명령어 등록 ---
-    context.subscriptions.push(vscode.commands.registerCommand("findRuntimeErr.analyzeCurrentFile", () => {
-        const editor = vscode.window.activeTextEditor;
-        if (editor && editor.document.languageId === "python") {
-            outputChannel.appendLine("[Command] findRuntimeErr.analyzeCurrentFile executed.");
-            analyzeCode(editor.document.getText(), editor.document.uri, "static", true);
->>>>>>> 54ac12d7
         }
         // --- 진단 정보 표시 함수 (displayDiagnostics) ---
         function displayDiagnostics(documentUri, config, errors) {
@@ -892,7 +612,6 @@
                 outputChannel.appendLine(`ERROR displaying diagnostics: ${e.message}\n${e.stack}`);
             }
         }
-<<<<<<< HEAD
         // --- 이전 분석 결과 지우는 함수 ---
         function clearPreviousAnalysis(documentUri) {
             try {
@@ -901,24 +620,6 @@
             catch (e) {
                 /* ... */
             }
-=======
-    }));
-    context.subscriptions.push(vscode.commands.registerCommand("findRuntimeErr.runDynamicAnalysis", () => {
-        const editor = vscode.window.activeTextEditor;
-        if (editor && editor.document.languageId === "python") {
-            outputChannel.appendLine("[Command] findRuntimeErr.runDynamicAnalysis executed.");
-            const config = getConfiguration();
-            clearPreviousAnalysis(editor.document.uri);
-            runDynamicAnalysisProcess(editor.document.getText())
-                .then((result) => {
-                handleAnalysisResult(editor.document.uri, config, result, "dynamic");
-                vscode.window.showInformationMessage(`FindRuntimeErr: Dynamic analysis completed. ${result.errors.length} error(s) found.`);
-            })
-                .catch((error) => {
-                outputChannel.appendLine(`[Command Error] Dynamic analysis failed: ${error.message}`);
-                vscode.window.showErrorMessage(`FindRuntimeErr: Dynamic analysis failed. ${error.message}`);
-            });
->>>>>>> 54ac12d7
         }
         // --- Hover Provider ---
         const hoverProvider = vscode.languages.registerHoverProvider("python", {
@@ -1005,15 +706,6 @@
                 /* ... */
             }
         }
-<<<<<<< HEAD
-=======
-    }));
-    // --- 초기 실행 ---
-    if (vscode.window.activeTextEditor &&
-        vscode.window.activeTextEditor.document.languageId === "python") {
-        outputChannel.appendLine("[Activate] Analyzing initially active Python file.");
-        analyzeCode(vscode.window.activeTextEditor.document.getText(), vscode.window.activeTextEditor.document.uri);
->>>>>>> 54ac12d7
     }
     catch (e) {
         // activate 함수 자체 오류 처리
@@ -1022,7 +714,6 @@
     }
 } // activate 함수 끝
 function deactivate() {
-<<<<<<< HEAD
     try {
         if (outputChannel) {
             outputChannel.dispose();
@@ -1032,8 +723,5 @@
     catch (e) {
         console.error("Error during extension deactivation:", e);
     }
-=======
-    outputChannel.dispose();
->>>>>>> 54ac12d7
 }
 //# sourceMappingURL=extension.js.map