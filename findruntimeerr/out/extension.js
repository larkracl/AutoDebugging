"use strict";
Object.defineProperty(exports, "__esModule", { value: true });
exports.activate = activate;
exports.deactivate = deactivate;
// src/extension.ts
const vscode = require("vscode");
const child_process_1 = require("child_process");
const path = require("path");
const fs = require("fs");
let outputChannel;
let diagnosticCollection;
let errorDecorationType;
function activate(context) {
    // --- activate 함수 시작 부분에서 try...catch 시작 ---
    try {
        outputChannel = vscode.window.createOutputChannel("FindRuntimeErr");
        outputChannel.appendLine("FindRuntimeErr 확장 프로그램이 활성화되었습니다.");
        diagnosticCollection =
            vscode.languages.createDiagnosticCollection("findRuntimeErr");
        context.subscriptions.push(diagnosticCollection);
        errorDecorationType = vscode.window.createTextEditorDecorationType({
            textDecoration: "underline wavy green",
        });
        let debounceTimeout = null;
        const debounceDelay = 500;
        let checkedPackages = false; // 패키지 확인 여부 플래그
        let lastUsedPythonExecutable = null; // 마지막 사용 경로
        // --- getConfiguration 함수 ---
        function getConfiguration() {
            try {
                const config = vscode.workspace.getConfiguration("findRuntimeErr");
                const severityLevel = config.get("severityLevel", "error");
                let diagnosticSeverity;
                switch (severityLevel) {
                    case "warning":
                        diagnosticSeverity = vscode.DiagnosticSeverity.Warning;
                        break;
                    case "information":
                        diagnosticSeverity = vscode.DiagnosticSeverity.Information;
                        break;
                    case "hint":
                        diagnosticSeverity = vscode.DiagnosticSeverity.Hint;
                        break;
                    default:
                        diagnosticSeverity = vscode.DiagnosticSeverity.Error;
                        break;
                }
                return {
                    enable: config.get("enable", true),
                    severityLevel: diagnosticSeverity,
                    enableDynamicAnalysis: config.get("enableDynamicAnalysis", false),
                    ignoredErrorTypes: config.get("ignoredErrorTypes", []),
                    minAnalysisLength: config.get("minAnalysisLength", 10),
                    pythonPath: config.get("pythonPath", null),
                };
            }
            catch (e) {
                console.error("Error getting configuration:", e);
                outputChannel.appendLine(`ERROR getting configuration: ${e.message}\n${e.stack}`);
                // 설정 로드 실패 시 기본값 반환
                return {
                    enable: true,
                    severityLevel: vscode.DiagnosticSeverity.Error,
                    enableDynamicAnalysis: false,
                    ignoredErrorTypes: [],
                    minAnalysisLength: 10,
                    pythonPath: null,
                };
            }
        }
<<<<<<< HEAD
        // --- getSelectedPythonPath 함수 ---
        async function getSelectedPythonPath(resource) {
            const config = getConfiguration(); // 최신 설정 읽기
=======
        async function getPythonExecutablePath(context, config) {
>>>>>>> 5b3511e1
            try {
                outputChannel.appendLine("[getSelectedPythonPath] Determining Python executable path...");
                // 1. 사용자 설정 확인
                if (config.pythonPath && fs.existsSync(config.pythonPath)) {
                    outputChannel.appendLine(`[getSelectedPythonPath] Using pythonPath from settings: ${config.pythonPath}`);
                    return config.pythonPath;
                }
                // 2. 로컬 환경: VSCode Python 확장 API 시도
                outputChannel.appendLine("[getSelectedPythonPath] Trying VSCode Python extension API.");
                try {
                    const pythonExtension = vscode.extensions.getExtension("ms-python.python");
                    if (pythonExtension) {
                        if (!pythonExtension.isActive) {
                            outputChannel.appendLine("[getSelectedPythonPath] Activating Python extension...");
                            await pythonExtension.activate();
                            outputChannel.appendLine("[getSelectedPythonPath] Python extension activated.");
                        }
                        if (pythonExtension.exports &&
                            pythonExtension.exports.settings &&
                            typeof pythonExtension.exports.settings.getExecutionDetails ===
                                "function") {
                            const effectiveResourceUri = resource ||
                                vscode.window.activeTextEditor?.document.uri ||
                                vscode.workspace.workspaceFolders?.[0]?.uri;
                            outputChannel.appendLine(`[getSelectedPythonPath] Getting execution details for resource: ${effectiveResourceUri?.toString()}`);
                            const executionDetails = pythonExtension.exports.settings.getExecutionDetails(effectiveResourceUri);
                            if (executionDetails?.execCommand?.[0]) {
                                const vscodePythonPath = executionDetails.execCommand[0];
                                try {
                                    outputChannel.appendLine(`[getSelectedPythonPath] Checking path from Python extension: ${vscodePythonPath}`);
                                    (0, child_process_1.execSync)(`"${vscodePythonPath}" --version`); // 경로 유효성 검사
                                    outputChannel.appendLine(`[getSelectedPythonPath] Using valid Python path from VSCode Python extension: ${vscodePythonPath}`);
                                    return vscodePythonPath;
                                }
                                catch (error) {
                                    outputChannel.appendLine(`[getSelectedPythonPath] Path from VSCode Python extension is invalid: ${vscodePythonPath}. Error: ${error}`);
                                }
                            }
                            else {
                                outputChannel.appendLine(`[getSelectedPythonPath] Could not get valid execution details.`);
                            }
                        }
                        else {
                            outputChannel.appendLine(`[getSelectedPythonPath] VSCode Python extension exports or settings not available.`);
                        }
                    }
                    else {
                        outputChannel.appendLine(`[getSelectedPythonPath] VSCode Python extension not found.`);
                    }
                }
                catch (err) {
                    outputChannel.appendLine(`[getSelectedPythonPath] Error accessing Python extension API: ${err.message}`);
                }
                // 3. 최후의 수단: PATH에서 'python3' 또는 'python' 찾기
                outputChannel.appendLine("[getSelectedPythonPath] Falling back to 'python3' or 'python' command.");
                try {
                    (0, child_process_1.execSync)("python3 --version");
                    outputChannel.appendLine("[getSelectedPythonPath] Using 'python3' from PATH.");
                    return "python3";
                }
                catch (error) {
                    outputChannel.appendLine("[getSelectedPythonPath] 'python3' command failed. Trying 'python'.");
                    try {
                        (0, child_process_1.execSync)("python --version");
                        outputChannel.appendLine("[getSelectedPythonPath] Using 'python' from PATH.");
                        return "python";
                    }
                    catch (pyError) {
                        outputChannel.appendLine("[getSelectedPythonPath] 'python' command also failed.");
                        throw new Error("Could not find a valid Python interpreter ('python3' or 'python'). Please configure 'findRuntimeErr.pythonPath' setting.");
                    }
                }
            }
            catch (e) {
                console.error("Error determining Python executable path:", e);
                outputChannel.appendLine(`ERROR determining Python executable path: ${e.message}\n${e.stack}`);
                throw e; // 경로 결정 실패 시 에러 다시 throw
            }
        }
        // --- checkPythonPackages 함수 ---
        function checkPythonPackages(pythonExecutable, packages) {
            const missingPackages = [];
            let checkError;
            outputChannel.appendLine(`[checkPackages] Checking for packages using: ${pythonExecutable}`);
            for (const pkg of packages) {
                try {
                    const command = `"${pythonExecutable}" -m pip show ${pkg}`;
                    outputChannel.appendLine(`[checkPackages] Running: ${command}`);
                    (0, child_process_1.execSync)(command);
                    outputChannel.appendLine(`[checkPackages] Package found: ${pkg}`);
                }
                catch (error) {
                    outputChannel.appendLine(`[checkPackages] Package not found: ${pkg}. Status: ${error.status}`);
                    if (error.stderr) {
                        outputChannel.appendLine(`[checkPackages] Stderr: ${error.stderr.toString()}`);
                    }
                    if (error.stdout) {
                        outputChannel.appendLine(`[checkPackages] Stdout: ${error.stdout.toString()}`);
                    }
                    missingPackages.push(pkg);
                    const errorMsg = error.stderr?.toString() || error.message || "";
                    if (errorMsg.includes("No such file or directory") ||
                        errorMsg.includes("command not found") ||
                        errorMsg.includes("not recognized")) {
                        checkError = `Failed to run Python ('${pythonExecutable}'). Is it installed and in PATH, or is the configured path correct?`;
                        outputChannel.appendLine(`[checkPackages] Python check failed: ${checkError}`);
                        break;
                    }
                }
            }
            // --- 함수 마지막에 명시적인 return 문 추가 ---
            return { missing: missingPackages, error: checkError };
        }
        // --- runAnalysisProcess 함수 ---
        async function runAnalysisProcess(code, mode, documentUri) {
            let pythonExecutable;
            try {
                pythonExecutable = await getSelectedPythonPath(documentUri); // getSelectedPythonPath 사용
            }
            catch (e) {
                outputChannel.appendLine(`[runAnalysisProcess] Failed to get Python executable path: ${e.message}`);
                return Promise.resolve({
                    errors: [
                        {
                            message: `Failed to determine Python path: ${e.message}`,
                            line: 1,
                            column: 0,
                            errorType: "PythonPathError",
                        },
                    ],
                    call_graph: null,
                });
            }
            lastUsedPythonExecutable = pythonExecutable;
            return new Promise((resolve) => {
                try {
                    let proceedAnalysis = true;
                    outputChannel.appendLine(`[runAnalysisProcess] Checking packages with: ${pythonExecutable}`);
                    const requiredPackages = ["astroid", "networkx"];
                    const checkResult = checkPythonPackages(pythonExecutable, requiredPackages);
                    if (checkResult.error) {
                        resolve({
                            errors: [
                                {
                                    message: checkResult.error,
                                    line: 1,
                                    column: 0,
                                    errorType: "PythonPathError",
                                },
                            ],
                            call_graph: null,
                        });
                        return;
                    }
                    if (checkResult.missing.length > 0) {
                        const missing = checkResult.missing.join(", ");
                        const message = `FindRuntimeErr requires: ${missing}. Please run 'pip install ${missing}' in your Python environment ('${pythonExecutable}'). Analysis skipped.`;
                        resolve({
                            errors: [
                                {
                                    message: message,
                                    line: 1,
                                    column: 0,
                                    errorType: "MissingDependencyError",
                                },
                            ],
                            call_graph: null,
                        });
                        proceedAnalysis = false;
                        checkedPackages = true; // 오류 발생 시 다시 체크 안 함
                    }
                    if (proceedAnalysis && !checkedPackages) {
                        checkedPackages = true;
                    }
                    if (!proceedAnalysis) {
                        outputChannel.appendLine(`[runAnalysisProcess] Aborting analysis due to missing packages.`);
                        // 위에서 이미 resolve 했으므로 여기서 추가 resolve 필요 없음
                        return;
                    }
                    const extensionRootPath = context.extensionPath;
                    const scriptDir = path.join(extensionRootPath, "scripts");
                    const mainScriptPath = path.join(scriptDir, "main.py");
                    if (!fs.existsSync(mainScriptPath)) {
                        throw new Error(`main.py script not found at path: ${mainScriptPath}`);
                    }
                    const spawnOptions = { cwd: scriptDir };
                    outputChannel.appendLine(`[runAnalysisProcess] Spawning: "${pythonExecutable}" "${mainScriptPath}" ${mode} in ${scriptDir}`);
                    const pythonProcess = (0, child_process_1.spawn)(pythonExecutable, [mainScriptPath, mode], spawnOptions);
                    outputChannel.appendLine(`[runAnalysisProcess] Python process object created.`);
                    let stdoutData = "";
                    let stderrData = "";
                    pythonProcess.stdin.write(code);
                    pythonProcess.stdin.end();
                    outputChannel.appendLine(`[runAnalysisProcess] Sent code to Python process stdin.`);
                    pythonProcess.stdout.on("data", (data) => {
                        stdoutData += data;
                    });
                    pythonProcess.stderr.on("data", (data) => {
                        stderrData += data;
                        outputChannel.appendLine(`[Py Stderr] ${data}`);
                    });
                    pythonProcess.on("close", (closeCode) => {
                        try {
                            outputChannel.appendLine(`[runAnalysisProcess] Python process 'close' event. Exit code: ${closeCode}`);
                            if (closeCode !== 0) {
                                let errorDetail = `Analysis script failed (Exit Code: ${closeCode}).`;
                                let errorType = "AnalysisScriptError";
                                let errorLine = 1;
                                let errorColumn = 0;
                                if (stdoutData.trim()) {
                                    try {
                                        const errorResult = JSON.parse(stdoutData);
                                        if (errorResult?.errors?.[0]) {
                                            errorDetail =
                                                errorResult.errors[0].message || errorDetail;
                                            errorType = errorResult.errors[0].errorType || errorType;
                                            errorLine = errorResult.errors[0].line || errorLine;
                                            errorColumn = errorResult.errors[0].column || errorColumn;
                                        }
                                    }
                                    catch { }
                                }
                                if (stderrData.trim() &&
                                    !errorDetail.includes(stderrData.trim())) {
                                    errorDetail += `\nStderr: ${stderrData.trim()}`;
                                }
                                resolve({
                                    errors: [
                                        {
                                            message: errorDetail,
                                            line: errorLine,
                                            column: errorColumn,
                                            errorType: errorType,
                                        },
                                    ],
                                    call_graph: null,
                                });
                                return;
                            }
                            outputChannel.appendLine(`[runAnalysisProcess] Raw stdout (${mode}): ${stdoutData}`);
                            if (!stdoutData.trim()) {
                                resolve({ errors: [], call_graph: null });
                                return;
                            }
                            const result = JSON.parse(stdoutData);
                            if (result && Array.isArray(result.errors)) {
                                resolve(result);
                            }
                            else {
                                resolve({
                                    errors: [
                                        {
                                            message: "Invalid analysis result format. 'errors' key missing/not array.",
                                            line: 1,
                                            column: 0,
                                            errorType: "InvalidFormatError",
                                        },
                                    ],
                                    call_graph: null,
                                });
                            }
                        }
                        catch (parseError) {
                            resolve({
                                errors: [
                                    {
                                        message: `Error parsing analysis results: ${parseError.message}. Raw: ${stdoutData.substring(0, 100)}...`,
                                        line: 1,
                                        column: 0,
                                        errorType: "JSONParseError",
                                    },
                                ],
                                call_graph: null,
                            });
                        }
                    });
                    pythonProcess.on("error", (err) => {
                        outputChannel.appendLine(`[runAnalysisProcess] Python process 'error' event: ${err.message}`);
                        resolve({
                            errors: [
                                {
                                    message: `Failed to start analysis process: ${err.message}`,
                                    line: 1,
                                    column: 0,
                                    errorType: "SpawnError",
                                },
                            ],
                            call_graph: null,
                        });
                    });
                }
                catch (e) {
                    console.error("Error in runAnalysisProcess setup/spawn:", e);
                    outputChannel.appendLine(`ERROR in runAnalysisProcess setup/spawn: ${e.message}\n${e.stack}`);
                    resolve({
                        errors: [
                            {
                                message: `Error setting up analysis process: ${e.message}`,
                                line: 1,
                                column: 0,
                                errorType: "SetupError",
                            },
                        ],
                        call_graph: null,
                    });
                }
            });
        }
        // --- 동적 분석 실행 함수 ---
        function runDynamicAnalysisProcess(code) {
            // 동적 분석 부분은 건드리지 않음 - 이전 코드 유지
            return new Promise(async (resolve, reject) => {
                let pythonExecutable;
                try {
                    pythonExecutable = await getSelectedPythonPath();
                }
                catch (e) {
                    // getSelectedPythonPath 사용
                    reject(new Error(`Failed to get Python path for dynamic analysis: ${e.message}`));
                    return;
                }
                lastUsedPythonExecutable = pythonExecutable;
                const extensionRootPath = context.extensionPath;
                const scriptDir = path.join(extensionRootPath, "scripts");
                const dynamicScriptPath = path.join(scriptDir, "dynamic_analyze.py");
                if (!fs.existsSync(dynamicScriptPath)) {
                    reject(new Error(`dynamic_analyze.py not found: ${dynamicScriptPath}`));
                    return;
                }
                try {
                    const spawnOptions = { cwd: scriptDir };
                    outputChannel.appendLine(`[runDynamicAnalysis] Spawning: ${pythonExecutable} ${dynamicScriptPath}`);
                    const pythonProcess = (0, child_process_1.spawn)(pythonExecutable, [dynamicScriptPath], spawnOptions);
                    let stdoutData = "";
                    let stderrData = "";
                    pythonProcess.stdin.write(code);
                    pythonProcess.stdin.end();
                    pythonProcess.stdout.on("data", (data) => {
                        stdoutData += data;
                    });
                    pythonProcess.stderr.on("data", (data) => {
                        stderrData += data;
                        outputChannel.appendLine(`[Dynamic Py Stderr] ${data}`);
                    });
                    pythonProcess.on("close", (closeCode) => {
                        outputChannel.appendLine(`[runDynamicAnalysis] Python process exited with code: ${closeCode}`);
                        if (closeCode !== 0) {
                            reject(new Error(`Dynamic analysis script failed (Exit Code: ${closeCode}). ${stderrData.trim()}`));
                            return;
                        }
                        try {
                            const result = JSON.parse(stdoutData);
                            if (result && Array.isArray(result.errors)) {
                                resolve(result);
                            }
                            else {
                                reject(new Error("Invalid dynamic analysis result format."));
                            }
                        }
                        catch (error) {
                            reject(new Error(`Error parsing dynamic analysis result: ${error.message}`));
                        }
                    });
                    pythonProcess.on("error", (err) => {
                        reject(new Error(`Failed to start dynamic analysis: ${err.message}`));
                    });
                }
                catch (e) {
                    reject(new Error(`Failed to spawn dynamic analysis process: ${e.message}`));
                }
            });
        }
        // --- 분석 로직 (analyzeCode) ---
        async function analyzeCode(code, documentUri, mode = "realtime", showProgress = false) {
            try {
                outputChannel.appendLine(`[analyzeCode] Function called. Mode: ${mode}, URI: ${documentUri.fsPath}`);
                const config = getConfiguration();
                if (mode === "realtime") {
                    if (!config.enable) {
                        outputChannel.appendLine("[analyzeCode] Real-time analysis disabled.");
                        clearPreviousAnalysis(documentUri);
                        return;
                    }
                    if (code.length < config.minAnalysisLength) {
                        outputChannel.appendLine(`[analyzeCode] Code length (${code.length}) < minAnalysisLength (${config.minAnalysisLength}). Skipping.`);
                        clearPreviousAnalysis(documentUri);
                        return;
                    }
                }
                clearPreviousAnalysis(documentUri);
                let analysisResult = null;
                if (showProgress) {
                    // 상세 정적 분석 Progress
                    await vscode.window.withProgress({
                        location: vscode.ProgressLocation.Notification,
                        title: "FindRuntimeErr: 정적 분석 실행 중...",
                        cancellable: false,
                    }, async (progress) => {
                        // location 추가
                        try {
                            progress.report({ message: "코드 분석 중..." });
                            analysisResult = await runAnalysisProcess(code, "static", documentUri);
                            handleAnalysisResult(documentUri, config, analysisResult, "static");
                            const scriptErrors = analysisResult.errors.filter((e) => !["SyntaxError"].includes(e.errorType) &&
                                e.errorType.endsWith("Error"));
                            if (scriptErrors.length > 0) {
                                vscode.window.showWarningMessage(`FindRuntimeErr: 정적 분석 중 문제 발생 (${scriptErrors[0].errorType}). Problems 패널 확인.`);
                            }
                            else {
                                vscode.window.showInformationMessage(`FindRuntimeErr: 정적 분석 완료. ${analysisResult.errors.length}개의 잠재적 오류 발견.`);
                            }
                            outputChannel.appendLine(`[analyzeCode] Static analysis processed. ${analysisResult.errors.length} potential issues found.`);
                        }
                        catch (error) {
                            console.error("Static analysis failed unexpectedly within withProgress:", error);
                            outputChannel.appendLine(`[analyzeCode] Unexpected error during static analysis progress: ${error.message}`);
                            handleAnalysisResult(documentUri, config, {
                                errors: [
                                    {
                                        message: `Unexpected static analysis error: ${error.message}`,
                                        line: 1,
                                        column: 0,
                                        errorType: "UnexpectedError",
                                    },
                                ],
                                call_graph: null,
                            }, "static");
                        }
                    });
                }
                else {
                    // 실시간 분석
                    try {
                        analysisResult = await runAnalysisProcess(code, "realtime", documentUri);
                        handleAnalysisResult(documentUri, config, analysisResult, "realtime");
                    }
                    catch (error) {
                        console.error("Real-time analysis failed unexpectedly:", error);
                        outputChannel.appendLine(`[analyzeCode] Real-time analysis failed unexpectedly: ${error.message}`);
                        handleAnalysisResult(documentUri, config, {
                            errors: [
                                {
                                    message: `Analysis failed: ${error.message}`,
                                    line: 1,
                                    column: 0,
                                    errorType: "AnalysisErrorRT",
                                },
                            ],
                            call_graph: null,
                        }, "realtime");
                    }
                }
                if (!analysisResult) {
                    outputChannel.appendLine(`[analyzeCode] Analysis finished with null result (${mode}).`);
                    clearPreviousAnalysis(documentUri);
                }
            }
            catch (e) {
                console.error("Error in analyzeCode:", e);
                outputChannel.appendLine(`ERROR in analyzeCode: ${e.message}\n${e.stack}`);
            }
        }
        // --- 결과 처리 및 표시 함수 ---
        function handleAnalysisResult(documentUri, config, result, mode) {
            /* ... 이전 최종 코드와 동일 ... */
        }
        function displayDiagnostics(documentUri, config, errors) {
            /* ... 이전 최종 코드와 동일 ... */
        }
        function clearPreviousAnalysis(documentUri) {
            /* ... 이전 최종 코드와 동일 ... */
        }
        // --- Hover Provider (provideHover 반환 타입 수정됨) ---
        const hoverProvider = vscode.languages.registerHoverProvider("python", {
            provideHover(document, position, token) {
                try {
                    const diagnostics = diagnosticCollection.get(document.uri);
                    if (!diagnostics) {
                        return undefined;
                    }
                    for (const diagnostic of diagnostics) {
                        if (diagnostic.range.contains(position)) {
                            const hoverContent = new vscode.MarkdownString();
                            hoverContent.isTrusted = true;
                            hoverContent.supportHtml = true;
                            hoverContent.appendMarkdown(`**[FindRuntimeErr] ${diagnostic.code || "Error"}**\n\n`);
                            hoverContent.appendMarkdown(`${diagnostic.message.split(" : ")[0].trim()}\n\n`);
                            if (diagnostic.source === "FindRuntimeErr" &&
                                diagnostic.message.startsWith("FindRuntimeErr Internal Error:")) {
                                hoverContent.appendMarkdown(`\n\n---\n\n**Internal Info:**\n${diagnostic.message}`);
                            }
                            return new vscode.Hover(hoverContent, diagnostic.range);
                        }
                    }
                    return undefined;
                }
                catch (e) {
                    console.error("Error in HoverProvider:", e);
                    outputChannel.appendLine(`ERROR in HoverProvider: ${e.message}\n${e.stack}`);
                    return undefined; // catch 블록에서도 undefined 반환
                }
            },
        });
        context.subscriptions.push(hoverProvider);
        // --- 이벤트 리스너 및 명령어 등록 ---
        vscode.workspace.onDidChangeTextDocument((event) => {
            try {
                if (event.document.languageId === "python") {
                    /* ... Debounce ... analyzeCode(..., event.document.uri) */
                }
            }
            catch (e) {
                /* ... */
            }
        });
        vscode.workspace.onDidOpenTextDocument((document) => {
            try {
                if (document.languageId === "python") {
                    analyzeCode(document.getText(), document.uri);
                }
            }
            catch (e) {
                /* ... */
            }
        });
        vscode.workspace.onDidChangeConfiguration((e) => {
            try {
                if (e.affectsConfiguration("findRuntimeErr")) {
                    checkedPackages = false;
                    if (vscode.window.activeTextEditor?.document.languageId === "python") {
                        analyzeCode(vscode.window.activeTextEditor.document.getText(), vscode.window.activeTextEditor.document.uri);
                    }
                }
            }
            catch (e) {
                /* ... */
            }
        });
        context.subscriptions.push(vscode.commands.registerCommand("findRuntimeErr.analyzeCurrentFile", () => {
            try {
                const editor = vscode.window.activeTextEditor;
                if (editor?.document.languageId === "python") {
                    analyzeCode(editor.document.getText(), editor.document.uri, "static", true);
                }
                else {
                    /* ... */
                }
            }
            catch (e) {
                /* ... */
            }
        }));
        context.subscriptions.push(vscode.commands.registerCommand("findRuntimeErr.runDynamicAnalysis", async () => {
            try {
                /* ... 이전 코드와 동일 (runDynamicAnalysisProcess 호출) ... */
            }
            catch (e) {
                /* ... */
            }
        }));
        // --- 초기 실행 (async 함수 사용 및 getSelectedPythonPath 호출) ---
        async function runInitialAnalysis() {
            const editor = vscode.window.activeTextEditor;
            if (editor && editor.document.languageId === "python") {
                try {
                    const initialConfig = getConfiguration();
                    // getSelectedPythonPath 호출로 변경
                    const initialPython = await getSelectedPythonPath(editor.document.uri); // documentUri 전달
                    if (initialPython) {
                        const pkgsOk = checkPythonPackages(initialPython, [
                            "astroid",
                            "networkx",
                        ]);
                        if (pkgsOk.missing.length === 0 && !pkgsOk.error) {
                            outputChannel.appendLine("[Activate] Analyzing initially active Python file.");
                            await analyzeCode(editor.document.getText(), editor.document.uri);
                        }
                        else {
                            outputChannel.appendLine("[Activate] Initial analysis skipped due to missing packages or Python path error.");
                            const errorMsg = pkgsOk.error ||
                                `Missing packages: ${pkgsOk.missing.join(", ")}. Run 'pip install ...'`;
                            displayDiagnostics(editor.document.uri, initialConfig, [
                                {
                                    message: errorMsg,
                                    line: 1,
                                    column: 0,
                                    errorType: pkgsOk.error
                                        ? "PythonPathError"
                                        : "MissingDependencyError",
                                },
                            ]);
                        }
                    }
                    else {
                        outputChannel.appendLine("[Activate] Could not determine Python path for initial analysis.");
                        displayDiagnostics(editor.document.uri, initialConfig, [
                            {
                                message: "Could not determine Python path for initial analysis. Check Python extension or 'findRuntimeErr.pythonPath' setting.",
                                line: 1,
                                column: 0,
                                errorType: "PythonPathError",
                            },
                        ]);
                    }
                }
                catch (e) {
                    console.error("Error during initial analysis:", e);
                    outputChannel.appendLine(`ERROR during initial analysis: ${e.message}\n${e.stack}`);
                    if (editor) {
                        displayDiagnostics(editor.document.uri, getConfiguration(), [
                            {
                                message: `Initial analysis error: ${e.message}`,
                                line: 1,
                                column: 0,
                                errorType: "InitialAnalysisError",
                            },
                        ]);
                    }
                }
            }
            else {
                outputChannel.appendLine("[Activate] No active Python editor found for initial analysis.");
            }
        }
        // runInitialAnalysis 함수 호출
        runInitialAnalysis();
    }
    catch (e) {
        // activate 함수 자체 오류 처리
        console.error("Error during extension activation:", e);
        vscode.window.showErrorMessage(`FindRuntimeErr failed to activate: ${e.message}`);
    }
} // activate 함수 끝
function deactivate() {
    try {
        if (outputChannel) {
            outputChannel.dispose();
        }
        console.log("FindRuntimeErr extension deactivated.");
    }
    catch (e) {
        console.error("Error during extension deactivation:", e);
    }
}
//# sourceMappingURL=extension.js.map<|MERGE_RESOLUTION|>--- conflicted
+++ resolved
@@ -68,13 +68,10 @@
                 };
             }
         }
-<<<<<<< HEAD
         // --- getSelectedPythonPath 함수 ---
         async function getSelectedPythonPath(resource) {
             const config = getConfiguration(); // 최신 설정 읽기
-=======
-        async function getPythonExecutablePath(context, config) {
->>>>>>> 5b3511e1
+      
             try {
                 outputChannel.appendLine("[getSelectedPythonPath] Determining Python executable path...");
                 // 1. 사용자 설정 확인
