"use strict";
Object.defineProperty(exports, "__esModule", { value: true });
exports.activate = activate;
exports.deactivate = deactivate;
// src/extension.ts
const vscode = require("vscode");
const child_process_1 = require("child_process");
const path = require("path");
<<<<<<< HEAD
// --- 전역 변수 ---
=======
const fs = require("fs");
let dynamicProcess = null;
>>>>>>> 53ad3a1c
let outputChannel;
let diagnosticCollection;
let lastUsedPythonExecutable = null;
let checkedPackages = false;
let debounceTimeout = null;
const inlayHintsCache = new Map();
// --- 확장 기능 활성화 함수 ---
function activate(context) {
    try {
        outputChannel = vscode.window.createOutputChannel("FindRuntimeErr");
        diagnosticCollection =
            vscode.languages.createDiagnosticCollection("findRuntimeErr");
        context.subscriptions.push(diagnosticCollection);
        const debounceDelay = 500;
        function getConfiguration() {
            const config = vscode.workspace.getConfiguration("findRuntimeErr");
            const severityLevel = config.get("severityLevel", "error");
            let diagnosticSeverity;
            switch (severityLevel.toLowerCase()) {
                case "warning":
                    diagnosticSeverity = vscode.DiagnosticSeverity.Warning;
                    break;
                case "information":
                    diagnosticSeverity = vscode.DiagnosticSeverity.Information;
                    break;
                case "hint":
                    diagnosticSeverity = vscode.DiagnosticSeverity.Hint;
                    break;
                case "error":
                default:
                    diagnosticSeverity = vscode.DiagnosticSeverity.Error;
                    break;
            }
            return {
                enable: config.get("enable", true),
                severityLevel: diagnosticSeverity,
                enableDynamicAnalysis: config.get("enableDynamicAnalysis", false),
                ignoredErrorTypes: config
                    .get("ignoredErrorTypes", [])
                    .map((t) => t.toLowerCase()),
                minAnalysisLength: config.get("minAnalysisLength", 10),
                pythonPath: config.get("pythonPath", null),
                enableInlayHints: config.get("enableInlayHints", true),
            };
        }
        async function getSelectedPythonPath(resource) {
            const config = getConfiguration();
            if (config.pythonPath)
                return config.pythonPath;
            try {
                const pythonExtension = vscode.extensions.getExtension("ms-python.python");
                if (pythonExtension) {
                    if (!pythonExtension.isActive) {
                        await pythonExtension.activate();
                    }
                    const api = pythonExtension.exports;
                    const envPath = api?.environments?.getActiveEnvironmentPath(resource)?.path;
                    if (envPath) {
                        const environment = await api.environments.resolveEnvironment(envPath);
                        if (environment?.path)
                            return environment.path;
                    }
                }
            }
            catch (err) {
                /* Fallback */
            }
            const defaultPath = vscode.workspace
                .getConfiguration("python", resource)
                .get("defaultInterpreterPath");
            if (defaultPath)
                return defaultPath;
            for (const cmd of ["python3", "python"]) {
                try {
                    (0, child_process_1.execSync)(`${cmd} --version`, { stdio: "ignore" });
                    return cmd;
                }
                catch {
                    /* Fallback */
                }
            }
            throw new Error("Could not find a valid Python interpreter.");
        }
        function checkPythonPackages(pythonExecutable) {
            const requiredPackages = ["parso", "astroid", "networkx"];
            const missingPackages = requiredPackages.filter((pkg) => {
                try {
                    (0, child_process_1.execSync)(`"${pythonExecutable}" -m pip show "${pkg}"`, {
                        stdio: "pipe",
                    });
                    return false;
                }
                catch {
                    return true;
                }
            });
            return { missing: missingPackages };
        }
        async function runAnalysisProcess(code, mode, documentUri) {
            let pythonExecutable;
            try {
                pythonExecutable = await getSelectedPythonPath(documentUri);
            }
            catch (e) {
                return {
                    errors: [
                        {
                            message: `Python path error: ${e.message}`,
                            line: 1,
                            column: 0,
                            errorType: "PythonPathError",
                        },
                    ],
                    call_graph: null,
                };
            }
            if (lastUsedPythonExecutable !== pythonExecutable) {
                lastUsedPythonExecutable = pythonExecutable;
                checkedPackages = false;
            }
            return new Promise((resolve) => {
                try {
                    if (!checkedPackages) {
                        const checkResult = checkPythonPackages(pythonExecutable);
                        if (checkResult.missing.length > 0) {
                            resolve({
                                errors: [
                                    {
                                        message: `Missing packages: ${checkResult.missing.join(", ")}. Please install them.`,
                                        line: 1,
                                        column: 0,
                                        errorType: "MissingDependencyError",
                                    },
                                ],
                                call_graph: null,
                            });
                            return;
                        }
                        checkedPackages = true;
                    }
                    const scriptPath = path.join(context.extensionPath, "scripts", "main.py");
                    const baseDir = documentUri
                        ? path.dirname(documentUri.fsPath)
                        : context.extensionPath;
                    const args = [scriptPath, mode, baseDir];
                    const spawnOptions = {
                        cwd: path.dirname(scriptPath),
                    };
                    const pythonProcess = (0, child_process_1.spawn)(pythonExecutable, args, spawnOptions);
                    let stdoutData = "";
                    let stderrData = "";
                    pythonProcess.stdin.write(code, "utf-8");
                    pythonProcess.stdin.end();
                    pythonProcess.stdout.on("data", (data) => {
                        stdoutData += data.toString("utf-8");
                    });
                    pythonProcess.stderr.on("data", (data) => {
                        stderrData += data.toString("utf-8");
                    });
                    pythonProcess.on("close", (closeCode) => {
                        if (closeCode !== 0 && !stdoutData.trim()) {
                            resolve({
                                errors: [
                                    {
                                        message: `Analysis failed (Code: ${closeCode}). Stderr: ${stderrData.trim()}`,
                                        line: 1,
                                        column: 0,
                                        errorType: "AnalysisScriptError",
                                    },
                                ],
                                call_graph: null,
                            });
                            return;
                        }
                        try {
                            const result = JSON.parse(stdoutData.trim());
                            if (result && Array.isArray(result.errors)) {
                                resolve(result);
                            }
                            else {
                                throw new Error("Invalid analysis result format.");
                            }
                        }
                        catch (e) {
                            resolve({
                                errors: [
                                    {
                                        message: `Error parsing analysis result: ${e.message}`,
                                        line: 1,
                                        column: 0,
                                        errorType: "JSONParseError",
                                    },
                                ],
                                call_graph: null,
                            });
                        }
                    });
                    pythonProcess.on("error", (err) => {
                        resolve({
                            errors: [
                                {
                                    message: `Failed to start analysis: ${err.message}`,
                                    line: 1,
                                    column: 0,
                                    errorType: "SpawnError",
                                },
                            ],
                            call_graph: null,
                        });
                    });
                }
                catch (e) {
                    resolve({
                        errors: [
                            {
                                message: `Error setting up analysis: ${e.message}`,
                                line: 1,
                                column: 0,
                                errorType: "SetupError",
                            },
                        ],
                        call_graph: null,
                    });
                }
            });
        }
<<<<<<< HEAD
        function handleAnalysisResult(documentUri, config, result) {
            if (!result || !Array.isArray(result.errors))
                return;
            const filteredErrors = result.errors.filter((err) => !config.ignoredErrorTypes.includes(err.errorType.toLowerCase()));
            const inlayHints = createInlayHints(filteredErrors, config);
            inlayHintsCache.set(documentUri.toString(), inlayHints);
            displayDiagnostics(documentUri, config, filteredErrors);
=======
        async function runDynamicAnalysisProcess(code, documentUri) {
            let pythonExecutable;
            try {
                pythonExecutable = await getSelectedPythonPath(documentUri);
            }
            catch (e) {
                return {
                    errors: [
                        {
                            message: `Failed to determine Python path: ${e.message}`,
                            line: 1,
                            column: 0,
                            errorType: "PythonPathError",
                        },
                    ],
                    call_graph: null,
                };
            }
            // Check packages
            const pkgCheck = checkPythonPackages(pythonExecutable, [
                "astroid",
                "networkx",
            ]);
            if (pkgCheck.error) {
                return {
                    errors: [
                        {
                            message: pkgCheck.error,
                            line: 1,
                            column: 0,
                            errorType: "MissingDependencyError",
                        },
                    ],
                    call_graph: null,
                };
            }
            if (pkgCheck.missing.length > 0) {
                return {
                    errors: [
                        {
                            message: `Missing packages: ${pkgCheck.missing.join(", ")}. Please install in ${pythonExecutable}.`,
                            line: 1,
                            column: 0,
                            errorType: "MissingDependencyError",
                        },
                    ],
                    call_graph: null,
                };
            }
            const extensionRootPath = context.extensionPath;
            const scriptDir = path.join(extensionRootPath, "scripts");
            const scriptPath = path.join(scriptDir, "dynamic_analyze.py");
            if (!fs.existsSync(scriptPath)) {
                return {
                    errors: [
                        {
                            message: `dynamic_analyze.py not found at ${scriptPath}`,
                            line: 1,
                            column: 0,
                            errorType: "ScriptNotFoundError",
                        },
                    ],
                    call_graph: null,
                };
            }
            return new Promise((resolve) => {
                const spawnOpts = { cwd: scriptDir };
                outputChannel.appendLine(`[runDynamicAnalysisProcess] Spawning: "${pythonExecutable}" "${scriptPath}"`);
                dynamicProcess = (0, child_process_1.spawn)(pythonExecutable, [scriptPath], spawnOpts);
                const proc = dynamicProcess;
                let stdoutData = "";
                let stderrData = "";
                proc.stdin?.write(code);
                proc.stdin?.end();
                proc.stdout?.on("data", (data) => {
                    stdoutData += data;
                });
                proc.stderr?.on("data", (data) => {
                    stderrData += data;
                    outputChannel.appendLine(`[runDynamicAnalysisProcess] STDERR: ${data}`);
                });
                proc.on("close", (code, signal) => {
                    // If process was killed (code === null), treat as user abort and return no errors
                    if (code === null) {
                        outputChannel.appendLine(`[runDynamicAnalysisProcess] Process killed by user (signal: ${signal}). Aborting dynamic analysis.`);
                        resolve({ errors: [], call_graph: null });
                        dynamicProcess = null;
                        return;
                    }
                    outputChannel.appendLine(`[runDynamicAnalysisProcess] Process exited with code ${code}`);
                    outputChannel.appendLine(`[runDynamicAnalysisProcess] RAW STDOUT: ${stdoutData}`);
                    if (code !== 0) {
                        resolve({
                            errors: [
                                {
                                    message: `Dynamic analysis failed (Exit ${code}): ${stderrData.trim()}`,
                                    line: 1,
                                    column: 0,
                                    errorType: "DynamicScriptError",
                                },
                            ],
                            call_graph: null,
                        });
                        return;
                    }
                    try {
                        const result = JSON.parse(stdoutData);
                        resolve(result);
                    }
                    catch (e) {
                        resolve({
                            errors: [
                                {
                                    message: `Error parsing dynamic analysis result: ${e.message}`,
                                    line: 1,
                                    column: 0,
                                    errorType: "JSONParseError",
                                },
                            ],
                            call_graph: null,
                        });
                    }
                    dynamicProcess = null;
                });
                proc.on("error", (err) => {
                    resolve({
                        errors: [
                            {
                                message: `Failed to start dynamic analysis process: ${err.message}`,
                                line: 1,
                                column: 0,
                                errorType: "SpawnError",
                            },
                        ],
                        call_graph: null,
                    });
                    dynamicProcess = null;
                });
            });
>>>>>>> 53ad3a1c
        }
        const createRange = (err) => {
            const line = Math.max(0, err.line - 1);
            const column = Math.max(0, err.column);
            const toLine = Math.max(line, (err.to_line ?? err.line) - 1);
            const endColumn = Math.max(column + 1, err.end_column ?? column + 1);
            return new vscode.Range(line, column, toLine, endColumn);
        };
        function createInlayHints(errors, config) {
            const hints = [];
            if (!config.enableInlayHints)
                return hints;
            for (const err of errors) {
                const { severity } = getSeverity(err.errorType);
                if (severity <= config.severityLevel) {
                    let hintText;
                    if (err.errorType === "W0701")
                        hintText = `// Potential infinite loop`;
                    else if (err.errorType === "W0801")
                        hintText = `// Potential recursion`;
                    if (hintText) {
                        const range = createRange(err);
                        const position = new vscode.Position(range.start.line, range.end.character);
                        const hint = new vscode.InlayHint(position, hintText);
                        hint.paddingLeft = true;
                        hints.push(hint);
                    }
                }
            }
            return hints;
        }
        function getSeverity(errorType) {
            if (errorType.toUpperCase().startsWith("E"))
                return { severity: vscode.DiagnosticSeverity.Error };
            if (errorType.toUpperCase().startsWith("W"))
                return { severity: vscode.DiagnosticSeverity.Warning };
            return { severity: vscode.DiagnosticSeverity.Information };
        }
        function displayDiagnostics(documentUri, config, errors) {
            const diagnostics = [];
            errors.forEach((err) => {
                const { severity } = getSeverity(err.errorType);
                if (severity <= config.severityLevel) {
                    const range = createRange(err);
                    const diagnostic = new vscode.Diagnostic(range, err.message, severity);
                    diagnostic.source = "FindRuntimeErr";
                    diagnostic.code = err.errorType;
                    diagnostics.push(diagnostic);
                }
            });
            diagnosticCollection.set(documentUri, diagnostics);
        }
        function clearPreviousAnalysis(documentUri) {
            diagnosticCollection.delete(documentUri);
            inlayHintsCache.delete(documentUri.toString());
        }
        const hoverProvider = vscode.languages.registerHoverProvider({ language: "python" }, {
            provideHover(document, position) {
                const diagnosticsAtPos = diagnosticCollection
                    .get(document.uri)
                    ?.filter((d) => d.range.contains(position));
                if (!diagnosticsAtPos?.length)
                    return undefined;
                const hoverContent = new vscode.MarkdownString(diagnosticsAtPos
                    .map((d) => `**[${d.code}]** ${d.message}`)
                    .join("\n\n---\n\n"));
                return new vscode.Hover(hoverContent, diagnosticsAtPos[0].range);
            },
        });
        context.subscriptions.push(hoverProvider);
        const inlayHintsProvider = vscode.languages.registerInlayHintsProvider({ language: "python" }, {
            provideInlayHints: (doc) => inlayHintsCache.get(doc.uri.toString()) || [],
        });
        context.subscriptions.push(inlayHintsProvider);
        const triggerRealtimeAnalysis = (document) => {
            if (document.languageId !== "python" || document.uri.scheme !== "file")
                return;
            if (debounceTimeout)
                clearTimeout(debounceTimeout);
            debounceTimeout = setTimeout(() => {
                const config = getConfiguration();
                if (!config.enable ||
                    document.getText().length < config.minAnalysisLength) {
                    clearPreviousAnalysis(document.uri);
                    return;
                }
                clearPreviousAnalysis(document.uri);
                runAnalysisProcess(document.getText(), "realtime", document.uri)
                    .then((result) => handleAnalysisResult(document.uri, config, result))
                    .catch(() => { }); // Errors are handled inside runAnalysisProcess
            }, debounceDelay);
        };
        context.subscriptions.push(vscode.workspace.onDidChangeTextDocument((event) => {
            if (vscode.window.activeTextEditor?.document === event.document)
                triggerRealtimeAnalysis(event.document);
        }));
        context.subscriptions.push(vscode.workspace.onDidOpenTextDocument((doc) => {
            if (doc.languageId === "python")
                triggerRealtimeAnalysis(doc);
        }));
        context.subscriptions.push(vscode.window.onDidChangeActiveTextEditor((editor) => {
            if (editor?.document.languageId === "python")
                triggerRealtimeAnalysis(editor.document);
        }));
        context.subscriptions.push(vscode.workspace.onDidCloseTextDocument((doc) => clearPreviousAnalysis(doc.uri)));
        context.subscriptions.push(vscode.workspace.onDidChangeConfiguration((e) => {
            if (e.affectsConfiguration("findRuntimeErr") ||
                e.affectsConfiguration("python.defaultInterpreterPath")) {
                checkedPackages = false;
                if (vscode.window.activeTextEditor)
                    triggerRealtimeAnalysis(vscode.window.activeTextEditor.document);
            }
        }));
        context.subscriptions.push(vscode.commands.registerCommand("findRuntimeErr.analyzeCurrentFile", async () => {
            const editor = vscode.window.activeTextEditor;
            if (editor?.document.languageId === "python") {
                clearPreviousAnalysis(editor.document.uri);
                const config = getConfiguration();
                await vscode.window.withProgress({
                    location: vscode.ProgressLocation.Notification,
                    title: "FindRuntimeErr: 정적 분석 중...",
                }, async () => {
                    const result = await runAnalysisProcess(editor.document.getText(), "static", editor.document.uri);
                    handleAnalysisResult(editor.document.uri, config, result);
                    vscode.window.showInformationMessage(`정적 분석 완료. ${result.errors.length}개 이슈 발견.`);
                });
            }
        }));
<<<<<<< HEAD
        if (vscode.window.activeTextEditor)
            triggerRealtimeAnalysis(vscode.window.activeTextEditor.document);
=======
        // Command to kill the running dynamic analysis Python process
        context.subscriptions.push(vscode.commands.registerCommand("findRuntimeErr.killPythonProcess", () => {
            if (dynamicProcess) {
                dynamicProcess.kill();
                outputChannel.appendLine("[Command] Python process killed by user.");
                vscode.window.showInformationMessage("FindRuntimeErr: Python process has been terminated.");
                dynamicProcess = null;
            }
            else {
                vscode.window.showWarningMessage("FindRuntimeErr: No Python process is currently running.");
            }
        }));
        // --- 초기 실행 (async 함수 사용 및 getSelectedPythonPath 호출) ---
        async function runInitialAnalysis() {
            const editor = vscode.window.activeTextEditor;
            if (editor && editor.document.languageId === "python") {
                try {
                    const initialConfig = getConfiguration();
                    // getSelectedPythonPath 호출로 변경
                    const initialPython = await getSelectedPythonPath(editor.document.uri); // documentUri 전달
                    if (initialPython) {
                        const pkgsOk = checkPythonPackages(initialPython, [
                            "astroid",
                            "networkx",
                        ]);
                        if (pkgsOk.missing.length === 0 && !pkgsOk.error) {
                            outputChannel.appendLine("[Activate] Analyzing initially active Python file.");
                            await analyzeCode(editor.document.getText(), editor.document.uri);
                        }
                        else {
                            outputChannel.appendLine("[Activate] Initial analysis skipped due to missing packages or Python path error.");
                            const errorMsg = pkgsOk.error ||
                                `Missing packages: ${pkgsOk.missing.join(", ")}. Run 'pip install ...'`;
                            displayDiagnostics(editor.document.uri, initialConfig, [
                                {
                                    message: errorMsg,
                                    line: 1,
                                    column: 0,
                                    errorType: pkgsOk.error
                                        ? "PythonPathError"
                                        : "MissingDependencyError",
                                },
                            ]);
                        }
                    }
                    else {
                        outputChannel.appendLine("[Activate] Could not determine Python path for initial analysis.");
                        displayDiagnostics(editor.document.uri, initialConfig, [
                            {
                                message: "Could not determine Python path for initial analysis. Check Python extension or 'findRuntimeErr.pythonPath' setting.",
                                line: 1,
                                column: 0,
                                errorType: "PythonPathError",
                            },
                        ]);
                    }
                }
                catch (e) {
                    console.error("Error during initial analysis:", e);
                    outputChannel.appendLine(`ERROR during initial analysis: ${e.message}\n${e.stack}`);
                    if (editor) {
                        displayDiagnostics(editor.document.uri, getConfiguration(), [
                            {
                                message: `Initial analysis error: ${e.message}`,
                                line: 1,
                                column: 0,
                                errorType: "InitialAnalysisError",
                            },
                        ]);
                    }
                }
            }
            else {
                outputChannel.appendLine("[Activate] No active Python editor found for initial analysis.");
            }
        }
        // runInitialAnalysis 함수 호출
        runInitialAnalysis();
>>>>>>> 53ad3a1c
    }
    catch (e) {
        vscode.window.showErrorMessage(`FindRuntimeErr failed to activate: ${e.message}.`);
    }
}
function deactivate() {
    if (debounceTimeout)
        clearTimeout(debounceTimeout);
}
//# sourceMappingURL=extension.js.map<|MERGE_RESOLUTION|>--- conflicted
+++ resolved
@@ -6,12 +6,8 @@
 const vscode = require("vscode");
 const child_process_1 = require("child_process");
 const path = require("path");
-<<<<<<< HEAD
+let dynamicProcess = null;
 // --- 전역 변수 ---
-=======
-const fs = require("fs");
-let dynamicProcess = null;
->>>>>>> 53ad3a1c
 let outputChannel;
 let diagnosticCollection;
 let lastUsedPythonExecutable = null;
@@ -238,7 +234,6 @@
                 }
             });
         }
-<<<<<<< HEAD
         function handleAnalysisResult(documentUri, config, result) {
             if (!result || !Array.isArray(result.errors))
                 return;
@@ -246,147 +241,6 @@
             const inlayHints = createInlayHints(filteredErrors, config);
             inlayHintsCache.set(documentUri.toString(), inlayHints);
             displayDiagnostics(documentUri, config, filteredErrors);
-=======
-        async function runDynamicAnalysisProcess(code, documentUri) {
-            let pythonExecutable;
-            try {
-                pythonExecutable = await getSelectedPythonPath(documentUri);
-            }
-            catch (e) {
-                return {
-                    errors: [
-                        {
-                            message: `Failed to determine Python path: ${e.message}`,
-                            line: 1,
-                            column: 0,
-                            errorType: "PythonPathError",
-                        },
-                    ],
-                    call_graph: null,
-                };
-            }
-            // Check packages
-            const pkgCheck = checkPythonPackages(pythonExecutable, [
-                "astroid",
-                "networkx",
-            ]);
-            if (pkgCheck.error) {
-                return {
-                    errors: [
-                        {
-                            message: pkgCheck.error,
-                            line: 1,
-                            column: 0,
-                            errorType: "MissingDependencyError",
-                        },
-                    ],
-                    call_graph: null,
-                };
-            }
-            if (pkgCheck.missing.length > 0) {
-                return {
-                    errors: [
-                        {
-                            message: `Missing packages: ${pkgCheck.missing.join(", ")}. Please install in ${pythonExecutable}.`,
-                            line: 1,
-                            column: 0,
-                            errorType: "MissingDependencyError",
-                        },
-                    ],
-                    call_graph: null,
-                };
-            }
-            const extensionRootPath = context.extensionPath;
-            const scriptDir = path.join(extensionRootPath, "scripts");
-            const scriptPath = path.join(scriptDir, "dynamic_analyze.py");
-            if (!fs.existsSync(scriptPath)) {
-                return {
-                    errors: [
-                        {
-                            message: `dynamic_analyze.py not found at ${scriptPath}`,
-                            line: 1,
-                            column: 0,
-                            errorType: "ScriptNotFoundError",
-                        },
-                    ],
-                    call_graph: null,
-                };
-            }
-            return new Promise((resolve) => {
-                const spawnOpts = { cwd: scriptDir };
-                outputChannel.appendLine(`[runDynamicAnalysisProcess] Spawning: "${pythonExecutable}" "${scriptPath}"`);
-                dynamicProcess = (0, child_process_1.spawn)(pythonExecutable, [scriptPath], spawnOpts);
-                const proc = dynamicProcess;
-                let stdoutData = "";
-                let stderrData = "";
-                proc.stdin?.write(code);
-                proc.stdin?.end();
-                proc.stdout?.on("data", (data) => {
-                    stdoutData += data;
-                });
-                proc.stderr?.on("data", (data) => {
-                    stderrData += data;
-                    outputChannel.appendLine(`[runDynamicAnalysisProcess] STDERR: ${data}`);
-                });
-                proc.on("close", (code, signal) => {
-                    // If process was killed (code === null), treat as user abort and return no errors
-                    if (code === null) {
-                        outputChannel.appendLine(`[runDynamicAnalysisProcess] Process killed by user (signal: ${signal}). Aborting dynamic analysis.`);
-                        resolve({ errors: [], call_graph: null });
-                        dynamicProcess = null;
-                        return;
-                    }
-                    outputChannel.appendLine(`[runDynamicAnalysisProcess] Process exited with code ${code}`);
-                    outputChannel.appendLine(`[runDynamicAnalysisProcess] RAW STDOUT: ${stdoutData}`);
-                    if (code !== 0) {
-                        resolve({
-                            errors: [
-                                {
-                                    message: `Dynamic analysis failed (Exit ${code}): ${stderrData.trim()}`,
-                                    line: 1,
-                                    column: 0,
-                                    errorType: "DynamicScriptError",
-                                },
-                            ],
-                            call_graph: null,
-                        });
-                        return;
-                    }
-                    try {
-                        const result = JSON.parse(stdoutData);
-                        resolve(result);
-                    }
-                    catch (e) {
-                        resolve({
-                            errors: [
-                                {
-                                    message: `Error parsing dynamic analysis result: ${e.message}`,
-                                    line: 1,
-                                    column: 0,
-                                    errorType: "JSONParseError",
-                                },
-                            ],
-                            call_graph: null,
-                        });
-                    }
-                    dynamicProcess = null;
-                });
-                proc.on("error", (err) => {
-                    resolve({
-                        errors: [
-                            {
-                                message: `Failed to start dynamic analysis process: ${err.message}`,
-                                line: 1,
-                                column: 0,
-                                errorType: "SpawnError",
-                            },
-                        ],
-                        call_graph: null,
-                    });
-                    dynamicProcess = null;
-                });
-            });
->>>>>>> 53ad3a1c
         }
         const createRange = (err) => {
             const line = Math.max(0, err.line - 1);
@@ -515,89 +369,8 @@
                 });
             }
         }));
-<<<<<<< HEAD
         if (vscode.window.activeTextEditor)
             triggerRealtimeAnalysis(vscode.window.activeTextEditor.document);
-=======
-        // Command to kill the running dynamic analysis Python process
-        context.subscriptions.push(vscode.commands.registerCommand("findRuntimeErr.killPythonProcess", () => {
-            if (dynamicProcess) {
-                dynamicProcess.kill();
-                outputChannel.appendLine("[Command] Python process killed by user.");
-                vscode.window.showInformationMessage("FindRuntimeErr: Python process has been terminated.");
-                dynamicProcess = null;
-            }
-            else {
-                vscode.window.showWarningMessage("FindRuntimeErr: No Python process is currently running.");
-            }
-        }));
-        // --- 초기 실행 (async 함수 사용 및 getSelectedPythonPath 호출) ---
-        async function runInitialAnalysis() {
-            const editor = vscode.window.activeTextEditor;
-            if (editor && editor.document.languageId === "python") {
-                try {
-                    const initialConfig = getConfiguration();
-                    // getSelectedPythonPath 호출로 변경
-                    const initialPython = await getSelectedPythonPath(editor.document.uri); // documentUri 전달
-                    if (initialPython) {
-                        const pkgsOk = checkPythonPackages(initialPython, [
-                            "astroid",
-                            "networkx",
-                        ]);
-                        if (pkgsOk.missing.length === 0 && !pkgsOk.error) {
-                            outputChannel.appendLine("[Activate] Analyzing initially active Python file.");
-                            await analyzeCode(editor.document.getText(), editor.document.uri);
-                        }
-                        else {
-                            outputChannel.appendLine("[Activate] Initial analysis skipped due to missing packages or Python path error.");
-                            const errorMsg = pkgsOk.error ||
-                                `Missing packages: ${pkgsOk.missing.join(", ")}. Run 'pip install ...'`;
-                            displayDiagnostics(editor.document.uri, initialConfig, [
-                                {
-                                    message: errorMsg,
-                                    line: 1,
-                                    column: 0,
-                                    errorType: pkgsOk.error
-                                        ? "PythonPathError"
-                                        : "MissingDependencyError",
-                                },
-                            ]);
-                        }
-                    }
-                    else {
-                        outputChannel.appendLine("[Activate] Could not determine Python path for initial analysis.");
-                        displayDiagnostics(editor.document.uri, initialConfig, [
-                            {
-                                message: "Could not determine Python path for initial analysis. Check Python extension or 'findRuntimeErr.pythonPath' setting.",
-                                line: 1,
-                                column: 0,
-                                errorType: "PythonPathError",
-                            },
-                        ]);
-                    }
-                }
-                catch (e) {
-                    console.error("Error during initial analysis:", e);
-                    outputChannel.appendLine(`ERROR during initial analysis: ${e.message}\n${e.stack}`);
-                    if (editor) {
-                        displayDiagnostics(editor.document.uri, getConfiguration(), [
-                            {
-                                message: `Initial analysis error: ${e.message}`,
-                                line: 1,
-                                column: 0,
-                                errorType: "InitialAnalysisError",
-                            },
-                        ]);
-                    }
-                }
-            }
-            else {
-                outputChannel.appendLine("[Activate] No active Python editor found for initial analysis.");
-            }
-        }
-        // runInitialAnalysis 함수 호출
-        runInitialAnalysis();
->>>>>>> 53ad3a1c
     }
     catch (e) {
         vscode.window.showErrorMessage(`FindRuntimeErr failed to activate: ${e.message}.`);
