"use strict";
Object.defineProperty(exports, "__esModule", { value: true });
exports.activate = activate;
exports.deactivate = deactivate;
// src/extension.ts
const vscode = require("vscode");
const child_process_1 = require("child_process");
const path = require("path");
const fs = require("fs");
// --- 전역 변수 ---
let outputChannel;
let diagnosticCollection;
let errorDecorationType;
let lastCallGraph = null;
let checkedPackages = false;
let lastUsedPythonExecutable = null;
let debounceTimeout = null;
const inlayHintsCache = new Map();
// --- 확장 기능 활성화 함수 ---
function activate(context) {
    try {
        outputChannel = vscode.window.createOutputChannel("FindRuntimeErr");
        outputChannel.appendLine("Activating FindRuntimeErr extension.");
        diagnosticCollection =
            vscode.languages.createDiagnosticCollection("findRuntimeErr");
        context.subscriptions.push(diagnosticCollection);
        errorDecorationType = vscode.window.createTextEditorDecorationType({
            textDecoration: "underline wavy green",
        });
        context.subscriptions.push(errorDecorationType);
        const debounceDelay = 500;
        function getConfiguration() {
            const config = vscode.workspace.getConfiguration("findRuntimeErr");
            const severityLevel = config.get("severityLevel", "error");
            let diagnosticSeverity;
            switch (severityLevel.toLowerCase()) {
                case "warning":
                    diagnosticSeverity = vscode.DiagnosticSeverity.Warning;
                    break;
                case "information":
                    diagnosticSeverity = vscode.DiagnosticSeverity.Information;
                    break;
                case "hint":
                    diagnosticSeverity = vscode.DiagnosticSeverity.Hint;
                    break;
                case "error":
                default:
                    diagnosticSeverity = vscode.DiagnosticSeverity.Error;
                    break;
            }
            return {
                enable: config.get("enable", true),
                severityLevel: diagnosticSeverity,
                enableDynamicAnalysis: config.get("enableDynamicAnalysis", false),
                ignoredErrorTypes: config
                    .get("ignoredErrorTypes", [])
                    .map((type) => type.toLowerCase()),
                minAnalysisLength: config.get("minAnalysisLength", 10),
                pythonPath: config.get("pythonPath", null),
                enableInlayHints: config.get("enableInlayHints", true),
            };
        }
        async function getSelectedPythonPath(resource) {
            const config = getConfiguration();
            outputChannel.appendLine("[getSelectedPythonPath] Determining Python executable path...");
            if (config.pythonPath) {
                try {
                    const stats = await fs.promises.stat(config.pythonPath);
                    if (stats.isFile() || stats.isSymbolicLink()) {
                        outputChannel.appendLine(`[getSelectedPythonPath] Using pythonPath from settings: ${config.pythonPath}`);
                        return config.pythonPath;
                    }
                }
                catch (e) {
                    // Ignore error and try next method
                }
            }
            try {
                const pythonExtension = vscode.extensions.getExtension("ms-python.python");
                if (pythonExtension) {
                    if (!pythonExtension.isActive) {
                        await pythonExtension.activate();
                    }
                    const api = pythonExtension.exports;
                    const envPath = api?.environments?.getActiveEnvironmentPath(resource)?.path;
                    if (envPath) {
                        const environment = await api.environments.resolveEnvironment(envPath);
                        if (environment?.path) {
                            outputChannel.appendLine(`[getSelectedPythonPath] Using Python path from Python extension API (environments): ${environment.path}`);
                            return environment.path;
                        }
                    }
                }
            }
            catch (err) {
                // Ignore error and try next method
            }
            const defaultPath = vscode.workspace
                .getConfiguration("python", resource)
                .get("defaultInterpreterPath");
            if (defaultPath) {
                outputChannel.appendLine(`[getSelectedPythonPath] Using python.defaultInterpreterPath: ${defaultPath}`);
                return defaultPath;
            }
            for (const cmd of ["python3", "python"]) {
                try {
                    (0, child_process_1.execSync)(`${cmd} --version`, { stdio: "ignore" });
                    outputChannel.appendLine(`[getSelectedPythonPath] Using '${cmd}' found in PATH.`);
                    return cmd;
                }
                catch {
                    /* next */
                }
            }
            throw new Error("Could not find a valid Python interpreter.");
        }
        function checkPythonPackages(pythonExecutable) {
            const requiredPackages = ["parso", "astroid", "networkx"];
            const missingPackages = [];
            for (const pkg of requiredPackages) {
                try {
                    (0, child_process_1.execSync)(`"${pythonExecutable}" -m pip show "${pkg}"`, {
                        stdio: "pipe",
                    });
                }
                catch (error) {
                    missingPackages.push(pkg);
                }
            }
            return { missing: missingPackages };
        }
        async function runAnalysisProcess(code, mode, documentUri) {
            let pythonExecutable;
            try {
                pythonExecutable = await getSelectedPythonPath(documentUri);
            }
            catch (e) {
                return Promise.resolve({
                    errors: [
                        {
                            message: `Failed to determine Python path: ${e.message}`,
                            line: 1,
                            column: 0,
                            errorType: "PythonPathError",
                        },
                    ],
                    call_graph: null,
                });
            }
            if (lastUsedPythonExecutable !== pythonExecutable) {
                lastUsedPythonExecutable = pythonExecutable;
                checkedPackages = false;
            }
            return new Promise((resolve) => {
                try {
                    if (!checkedPackages) {
                        const checkResult = checkPythonPackages(pythonExecutable);
                        if (checkResult.missing.length > 0) {
                            const errorMsg = `FindRuntimeErr requires: ${checkResult.missing.join(", ")}. Please install them.`;
                            resolve({
                                errors: [
                                    {
                                        message: errorMsg,
                                        line: 1,
                                        column: 0,
                                        errorType: "MissingDependencyError",
                                    },
                                ],
                                call_graph: null,
                            });
                            return;
                        }
                        checkedPackages = true;
                    }
                    const scriptPath = path.join(context.extensionPath, "scripts", "main.py");
                    if (!fs.existsSync(scriptPath))
                        throw new Error(`Analysis script not found: ${scriptPath}`);
                    // --- 여기가 핵심 수정 ---
                    const baseDir = documentUri
                        ? path.dirname(documentUri.fsPath)
                        : context.extensionPath;
                    const args = [scriptPath, mode, baseDir];
                    const spawnOptions = {
                        cwd: path.dirname(scriptPath),
                    };
                    outputChannel.appendLine(`[runAnalysisProcess] Spawning: "${pythonExecutable}" "${args.join('" "')}"`);
                    const pythonProcess = (0, child_process_1.spawn)(pythonExecutable, args, spawnOptions);
                    let stdoutData = "";
                    let stderrData = "";
                    pythonProcess.stdin.write(code, "utf-8");
                    pythonProcess.stdin.end();
                    pythonProcess.stdout.on("data", (data) => {
                        stdoutData += data.toString("utf-8");
                    });
                    pythonProcess.stderr.on("data", (data) => {
                        const chunk = data.toString("utf-8");
                        stderrData += chunk;
                        chunk.split("\n").forEach((line) => {
                            if (line.trim())
                                outputChannel.appendLine(`[Py Stderr] ${line}`);
                        });
                    });
                    pythonProcess.on("close", (closeCode) => {
                        outputChannel.appendLine(`[runAnalysisProcess] Python process exited with code: ${closeCode}`);
                        if (stderrData.trim())
                            outputChannel.appendLine(`[runAnalysisProcess] Full Stderr from Python:\n${stderrData}`);
                        const trimmedStdout = stdoutData.trim();
                        outputChannel.appendLine(`[runAnalysisProcess] Raw stdout before JSON.parse (Mode: ${mode}):\n${trimmedStdout}`);
                        if (closeCode !== 0 && !trimmedStdout) {
                            resolve({
                                errors: [
                                    {
                                        message: `Analysis script failed (Code: ${closeCode}). Stderr: ${stderrData.trim()}`,
                                        line: 1,
                                        column: 0,
                                        errorType: "AnalysisScriptError",
                                    },
                                ],
                                call_graph: null,
                            });
                            return;
                        }
                        if (!trimmedStdout) {
                            resolve({ errors: [], call_graph: null });
                            return;
                        }
                        try {
                            const result = JSON.parse(trimmedStdout);
                            outputChannel.appendLine(`[runAnalysisProcess] Parsed result.errors.length: ${result?.errors?.length ?? "undefined"}`);
                            if (result && Array.isArray(result.errors)) {
                                resolve(result);
                            }
                            else {
                                throw new Error("Invalid analysis result format.");
                            }
                        }
                        catch (parseError) {
                            outputChannel.appendLine(`[runAnalysisProcess] Error parsing analysis results: ${parseError.message}.`);
                            resolve({
                                errors: [
                                    {
                                        message: `Error parsing analysis results: ${parseError.message}`,
                                        line: 1,
                                        column: 0,
                                        errorType: "JSONParseError",
                                    },
                                ],
                                call_graph: null,
                            });
                        }
                    });
                    pythonProcess.on("error", (err) => {
                        outputChannel.appendLine(`[runAnalysisProcess] Python process error: ${err.message}`);
                        resolve({
                            errors: [
                                {
                                    message: `Failed to start analysis process: ${err.message}`,
                                    line: 1,
                                    column: 0,
                                    errorType: "SpawnError",
                                },
                            ],
                            call_graph: null,
                        });
                    });
                }
                catch (e) {
                    outputChannel.appendLine(`ERROR in runAnalysisProcess setup: ${e.message}\n${e.stack}`);
                    resolve({
                        errors: [
                            {
                                message: `Error setting up analysis process: ${e.message}`,
                                line: 1,
                                column: 0,
                                errorType: "SetupError",
                            },
                        ],
                        call_graph: null,
                    });
                }
            });
        }
        async function runDynamicAnalysisProcess(code, documentUri) {
<<<<<<< HEAD
            // 이 함수는 현재 토픽과 무관하므로 기존 로직을 그대로 사용한다고 가정
            return Promise.resolve({ errors: [], call_graph: null });
=======
            let pythonExecutable;
            try {
                pythonExecutable = await getSelectedPythonPath(documentUri);
            }
            catch (e) {
                return {
                    errors: [
                        {
                            message: `Failed to determine Python path: ${e.message}`,
                            line: 1,
                            column: 0,
                            errorType: "PythonPathError",
                        },
                    ],
                    call_graph: null,
                };
            }
            // Check packages
            const pkgCheck = checkPythonPackages(pythonExecutable, [
                "astroid",
                "networkx",
            ]);
            if (pkgCheck.error) {
                return {
                    errors: [
                        {
                            message: pkgCheck.error,
                            line: 1,
                            column: 0,
                            errorType: "MissingDependencyError",
                        },
                    ],
                    call_graph: null,
                };
            }
            if (pkgCheck.missing.length > 0) {
                return {
                    errors: [
                        {
                            message: `Missing packages: ${pkgCheck.missing.join(", ")}. Please install in ${pythonExecutable}.`,
                            line: 1,
                            column: 0,
                            errorType: "MissingDependencyError",
                        },
                    ],
                    call_graph: null,
                };
            }
            const extensionRootPath = context.extensionPath;
            const scriptDir = path.join(extensionRootPath, "scripts");
            const scriptPath = path.join(scriptDir, "dynamic_analyze.py");
            if (!fs.existsSync(scriptPath)) {
                return {
                    errors: [
                        {
                            message: `dynamic_analyze.py not found at ${scriptPath}`,
                            line: 1,
                            column: 0,
                            errorType: "ScriptNotFoundError",
                        },
                    ],
                    call_graph: null,
                };
            }
            return new Promise((resolve) => {
                const spawnOpts = { cwd: scriptDir };
                outputChannel.appendLine(`[runDynamicAnalysisProcess] Spawning: "${pythonExecutable}" "${scriptPath}"`);
                const proc = (0, child_process_1.spawn)(pythonExecutable, [scriptPath], spawnOpts);
                let stdoutData = "";
                let stderrData = "";
                proc.stdin.write(code);
                proc.stdin.end();
                proc.stdout.on("data", (data) => {
                    stdoutData += data;
                });
                proc.stderr.on("data", (data) => {
                    stderrData += data;
                    outputChannel.appendLine(`[runDynamicAnalysisProcess] STDERR: ${data}`);
                });
                proc.on("close", (code) => {
                    outputChannel.appendLine(`[runDynamicAnalysisProcess] Process exited with code ${code}`);
                    outputChannel.appendLine(`[runDynamicAnalysisProcess] RAW STDOUT: ${stdoutData}`);
                    if (code !== 0) {
                        resolve({
                            errors: [
                                {
                                    message: `Dynamic analysis failed (Exit ${code}): ${stderrData.trim()}`,
                                    line: 1,
                                    column: 0,
                                    errorType: "DynamicScriptError",
                                },
                            ],
                            call_graph: null,
                        });
                        return;
                    }
                    try {
                        const result = JSON.parse(stdoutData);
                        resolve(result);
                    }
                    catch (e) {
                        resolve({
                            errors: [
                                {
                                    message: `Error parsing dynamic analysis result: ${e.message}`,
                                    line: 1,
                                    column: 0,
                                    errorType: "JSONParseError",
                                },
                            ],
                            call_graph: null,
                        });
                    }
                });
                proc.on("error", (err) => {
                    resolve({
                        errors: [
                            {
                                message: `Failed to start dynamic analysis process: ${err.message}`,
                                line: 1,
                                column: 0,
                                errorType: "SpawnError",
                            },
                        ],
                        call_graph: null,
                    });
                });
            });
>>>>>>> 4daae43e
        }
        async function analyzeCodeRealtime(document) {
            try {
                const code = document.getText();
                const config = getConfiguration();
                if (!config.enable || code.length < config.minAnalysisLength) {
                    clearPreviousAnalysis(document.uri);
                    return;
                }
                clearPreviousAnalysis(document.uri);
                const analysisResult = await runAnalysisProcess(code, "realtime", document.uri);
                lastCallGraph = analysisResult.call_graph;
                handleAnalysisResult(document.uri, config, analysisResult, "realtime");
            }
            catch (e) {
                outputChannel.appendLine(`ERROR in analyzeCodeRealtime: ${e.message}\n${e.stack}`);
            }
        }
        function handleAnalysisResult(documentUri, config, result, mode) {
            if (!result || !Array.isArray(result.errors))
                return;
            outputChannel.appendLine(`[handleAnalysisResult] Received ${result.errors.length} errors (before filtering) for ${documentUri.fsPath} (Mode: ${mode}):`);
            result.errors.forEach((err, index) => {
                outputChannel.appendLine(`  [RawErr ${index + 1}] Type: ${err.errorType}, Line: ${err.line}, Msg: ${err.message.substring(0, 70)}...`);
            });
            const filteredErrors = result.errors.filter((err) => !config.ignoredErrorTypes.includes(err.errorType.toLowerCase()));
            outputChannel.appendLine(`[handleAnalysisResult] ${filteredErrors.length} errors after 'ignoredErrorTypes' filtering.`);
            const inlayHints = createInlayHints(filteredErrors, config);
            inlayHintsCache.set(documentUri.toString(), inlayHints);
            displayDiagnostics(documentUri, config, filteredErrors);
            if (mode === "static" && result.call_graph) {
                outputChannel.appendLine(`[handleAnalysisResult] Call graph: ${result.call_graph.nodes.length} nodes, ${result.call_graph.links.length} links.`);
            }
        }
        const createRange = (err) => {
            const line = Math.max(0, err.line - 1);
            const column = Math.max(0, err.column);
            const toLine = Math.max(line, (err.to_line ?? err.line) - 1);
            const endColumn = Math.max(column + 1, err.end_column ?? column + 1);
            return new vscode.Range(line, column, toLine, endColumn);
        };
        function createInlayHints(errors, config) {
            const hints = [];
            if (!config.enableInlayHints)
                return hints;
            for (const err of errors) {
                const { severity } = getSeverityAndUnderline(err.errorType, config);
                if (severity <= config.severityLevel) {
                    let hintText;
                    if (err.errorType === "W0701")
                        hintText = `// Potential infinite loop`;
                    else if (err.errorType === "W0801")
                        hintText = `// Potential recursion`;
                    if (hintText) {
                        const range = createRange(err);
                        const position = new vscode.Position(range.start.line, range.end.character);
                        const hint = new vscode.InlayHint(position, hintText);
                        hint.paddingLeft = true;
                        hints.push(hint);
                    }
                }
            }
            return hints;
        }
        function getSeverityAndUnderline(errorType, config) {
            const lowerType = errorType.toLowerCase();
            let severity;
            if (lowerType.startsWith("e"))
                severity = vscode.DiagnosticSeverity.Error;
            else if (lowerType.startsWith("w"))
                severity = vscode.DiagnosticSeverity.Warning;
            else
                severity = vscode.DiagnosticSeverity.Information;
            return { severity, underline: true };
        }
        function displayDiagnostics(documentUri, config, errors) {
            const diagnostics = [];
            errors.forEach((err) => {
                const { severity } = getSeverityAndUnderline(err.errorType, config);
                if (severity <= config.severityLevel) {
                    const range = createRange(err);
                    const diagnostic = new vscode.Diagnostic(range, err.message, severity);
                    diagnostic.source = "FindRuntimeErr";
                    diagnostic.code = err.errorType;
                    diagnostics.push(diagnostic);
                }
            });
            diagnosticCollection.set(documentUri, diagnostics);
        }
        function clearPreviousAnalysis(documentUri) {
            diagnosticCollection.delete(documentUri);
            inlayHintsCache.delete(documentUri.toString());
        }
        const hoverProvider = vscode.languages.registerHoverProvider({ language: "python" }, {
            provideHover(document, position) {
                const diagnosticsAtPos = diagnosticCollection
                    .get(document.uri)
                    ?.filter((d) => d.range.contains(position));
                if (!diagnosticsAtPos || diagnosticsAtPos.length === 0)
                    return undefined;
                const hoverContent = new vscode.MarkdownString(diagnosticsAtPos
                    .map((d) => `**[${d.code}]** ${d.message}`)
                    .join("\n\n---\n\n"));
                return new vscode.Hover(hoverContent, diagnosticsAtPos[0].range);
            },
        });
        context.subscriptions.push(hoverProvider);
        const inlayHintsProvider = vscode.languages.registerInlayHintsProvider({ language: "python" }, {
            provideInlayHints(document) {
                return inlayHintsCache.get(document.uri.toString()) || [];
            },
        });
        context.subscriptions.push(inlayHintsProvider);
        const triggerRealtimeAnalysis = (document) => {
            if (document.languageId !== "python" || document.uri.scheme !== "file")
                return;
            if (debounceTimeout)
                clearTimeout(debounceTimeout);
            debounceTimeout = setTimeout(() => {
                analyzeCodeRealtime(document).catch(() => { });
            }, debounceDelay);
        };
        context.subscriptions.push(vscode.workspace.onDidChangeTextDocument((event) => {
            if (vscode.window.activeTextEditor?.document === event.document)
                triggerRealtimeAnalysis(event.document);
        }));
        context.subscriptions.push(vscode.workspace.onDidOpenTextDocument((doc) => {
            if (doc.languageId === "python")
                triggerRealtimeAnalysis(doc);
        }));
        context.subscriptions.push(vscode.window.onDidChangeActiveTextEditor((editor) => {
            if (editor?.document.languageId === "python")
                triggerRealtimeAnalysis(editor.document);
        }));
        context.subscriptions.push(vscode.workspace.onDidCloseTextDocument((doc) => clearPreviousAnalysis(doc.uri)));
        context.subscriptions.push(vscode.workspace.onDidChangeConfiguration((e) => {
            if (e.affectsConfiguration("findRuntimeErr") ||
                e.affectsConfiguration("python.defaultInterpreterPath")) {
                checkedPackages = false;
                if (vscode.window.activeTextEditor)
                    triggerRealtimeAnalysis(vscode.window.activeTextEditor.document);
            }
        }));
        context.subscriptions.push(vscode.commands.registerCommand("findRuntimeErr.analyzeCurrentFile", async () => {
            const editor = vscode.window.activeTextEditor;
            if (editor?.document.languageId === "python") {
                clearPreviousAnalysis(editor.document.uri);
<<<<<<< HEAD
                const config = getConfiguration();
                await vscode.window.withProgress({
                    location: vscode.ProgressLocation.Notification,
                    title: "FindRuntimeErr: 정적 분석 중...",
                }, async () => {
                    const result = await runAnalysisProcess(editor.document.getText(), "static", editor.document.uri);
                    lastCallGraph = result.call_graph;
                    handleAnalysisResult(editor.document.uri, config, result, "static");
                    vscode.window.showInformationMessage(`정적 분석 완료. ${result.errors.length}개 이슈 발견.`);
=======
                runDynamicAnalysisProcess(editor.document.getText(), editor.document.uri)
                    .then((result) => {
                    handleAnalysisResult(editor.document.uri, config, result, "dynamic");
                    // Function-level error summary
                    const summaryCounts = {};
                    result.errors.forEach(err => {
                        const match = err.message.match(/Function `(.+?)` failed/);
                        const fn = match ? match[1] : 'unknown';
                        summaryCounts[fn] = (summaryCounts[fn] || 0) + 1;
                    });
                    outputChannel.appendLine('[Dynamic Analysis Summary]');
                    for (const [fn, cnt] of Object.entries(summaryCounts)) {
                        outputChannel.appendLine(`  ${fn}: ${cnt} error(s)`);
                    }
                    vscode.window.showInformationMessage(`FindRuntimeErr: Dynamic analysis completed. ${result.errors.length} error(s) found.`);
                })
                    .catch((error) => {
                    outputChannel.appendLine(`[Command Error] Dynamic analysis failed: ${error.message}`);
                    vscode.window.showErrorMessage(`FindRuntimeErr: Dynamic analysis failed. ${error.message}`);
>>>>>>> 4daae43e
                });
            }
        }));
        context.subscriptions.push(vscode.commands.registerCommand("findRuntimeErr.runDynamicAnalysis", async () => {
            /* ... */
        }));
        if (vscode.window.activeTextEditor)
            triggerRealtimeAnalysis(vscode.window.activeTextEditor.document);
    }
    catch (e) {
        console.error("FATAL Error during extension activation:", e);
        vscode.window.showErrorMessage(`FindRuntimeErr failed to activate: ${e.message}.`);
    }
}
function deactivate() {
    outputChannel?.dispose();
    if (debounceTimeout)
        clearTimeout(debounceTimeout);
}
//# sourceMappingURL=extension.js.map<|MERGE_RESOLUTION|>--- conflicted
+++ resolved
@@ -6,28 +6,20 @@
 const vscode = require("vscode");
 const child_process_1 = require("child_process");
 const path = require("path");
-const fs = require("fs");
 // --- 전역 변수 ---
 let outputChannel;
 let diagnosticCollection;
-let errorDecorationType;
-let lastCallGraph = null;
+let lastUsedPythonExecutable = null;
 let checkedPackages = false;
-let lastUsedPythonExecutable = null;
 let debounceTimeout = null;
 const inlayHintsCache = new Map();
 // --- 확장 기능 활성화 함수 ---
 function activate(context) {
     try {
         outputChannel = vscode.window.createOutputChannel("FindRuntimeErr");
-        outputChannel.appendLine("Activating FindRuntimeErr extension.");
         diagnosticCollection =
             vscode.languages.createDiagnosticCollection("findRuntimeErr");
         context.subscriptions.push(diagnosticCollection);
-        errorDecorationType = vscode.window.createTextEditorDecorationType({
-            textDecoration: "underline wavy green",
-        });
-        context.subscriptions.push(errorDecorationType);
         const debounceDelay = 500;
         function getConfiguration() {
             const config = vscode.workspace.getConfiguration("findRuntimeErr");
@@ -54,7 +46,7 @@
                 enableDynamicAnalysis: config.get("enableDynamicAnalysis", false),
                 ignoredErrorTypes: config
                     .get("ignoredErrorTypes", [])
-                    .map((type) => type.toLowerCase()),
+                    .map((t) => t.toLowerCase()),
                 minAnalysisLength: config.get("minAnalysisLength", 10),
                 pythonPath: config.get("pythonPath", null),
                 enableInlayHints: config.get("enableInlayHints", true),
@@ -62,19 +54,8 @@
         }
         async function getSelectedPythonPath(resource) {
             const config = getConfiguration();
-            outputChannel.appendLine("[getSelectedPythonPath] Determining Python executable path...");
-            if (config.pythonPath) {
-                try {
-                    const stats = await fs.promises.stat(config.pythonPath);
-                    if (stats.isFile() || stats.isSymbolicLink()) {
-                        outputChannel.appendLine(`[getSelectedPythonPath] Using pythonPath from settings: ${config.pythonPath}`);
-                        return config.pythonPath;
-                    }
-                }
-                catch (e) {
-                    // Ignore error and try next method
-                }
-            }
+            if (config.pythonPath)
+                return config.pythonPath;
             try {
                 const pythonExtension = vscode.extensions.getExtension("ms-python.python");
                 if (pythonExtension) {
@@ -85,48 +66,43 @@
                     const envPath = api?.environments?.getActiveEnvironmentPath(resource)?.path;
                     if (envPath) {
                         const environment = await api.environments.resolveEnvironment(envPath);
-                        if (environment?.path) {
-                            outputChannel.appendLine(`[getSelectedPythonPath] Using Python path from Python extension API (environments): ${environment.path}`);
+                        if (environment?.path)
                             return environment.path;
-                        }
                     }
                 }
             }
             catch (err) {
-                // Ignore error and try next method
+                /* Fallback */
             }
             const defaultPath = vscode.workspace
                 .getConfiguration("python", resource)
                 .get("defaultInterpreterPath");
-            if (defaultPath) {
-                outputChannel.appendLine(`[getSelectedPythonPath] Using python.defaultInterpreterPath: ${defaultPath}`);
+            if (defaultPath)
                 return defaultPath;
-            }
             for (const cmd of ["python3", "python"]) {
                 try {
                     (0, child_process_1.execSync)(`${cmd} --version`, { stdio: "ignore" });
-                    outputChannel.appendLine(`[getSelectedPythonPath] Using '${cmd}' found in PATH.`);
                     return cmd;
                 }
                 catch {
-                    /* next */
+                    /* Fallback */
                 }
             }
             throw new Error("Could not find a valid Python interpreter.");
         }
         function checkPythonPackages(pythonExecutable) {
             const requiredPackages = ["parso", "astroid", "networkx"];
-            const missingPackages = [];
-            for (const pkg of requiredPackages) {
+            const missingPackages = requiredPackages.filter((pkg) => {
                 try {
                     (0, child_process_1.execSync)(`"${pythonExecutable}" -m pip show "${pkg}"`, {
                         stdio: "pipe",
                     });
-                }
-                catch (error) {
-                    missingPackages.push(pkg);
-                }
-            }
+                    return false;
+                }
+                catch {
+                    return true;
+                }
+            });
             return { missing: missingPackages };
         }
         async function runAnalysisProcess(code, mode, documentUri) {
@@ -135,17 +111,17 @@
                 pythonExecutable = await getSelectedPythonPath(documentUri);
             }
             catch (e) {
-                return Promise.resolve({
+                return {
                     errors: [
                         {
-                            message: `Failed to determine Python path: ${e.message}`,
+                            message: `Python path error: ${e.message}`,
                             line: 1,
                             column: 0,
                             errorType: "PythonPathError",
                         },
                     ],
                     call_graph: null,
-                });
+                };
             }
             if (lastUsedPythonExecutable !== pythonExecutable) {
                 lastUsedPythonExecutable = pythonExecutable;
@@ -156,11 +132,10 @@
                     if (!checkedPackages) {
                         const checkResult = checkPythonPackages(pythonExecutable);
                         if (checkResult.missing.length > 0) {
-                            const errorMsg = `FindRuntimeErr requires: ${checkResult.missing.join(", ")}. Please install them.`;
                             resolve({
                                 errors: [
                                     {
-                                        message: errorMsg,
+                                        message: `Missing packages: ${checkResult.missing.join(", ")}. Please install them.`,
                                         line: 1,
                                         column: 0,
                                         errorType: "MissingDependencyError",
@@ -173,9 +148,6 @@
                         checkedPackages = true;
                     }
                     const scriptPath = path.join(context.extensionPath, "scripts", "main.py");
-                    if (!fs.existsSync(scriptPath))
-                        throw new Error(`Analysis script not found: ${scriptPath}`);
-                    // --- 여기가 핵심 수정 ---
                     const baseDir = documentUri
                         ? path.dirname(documentUri.fsPath)
                         : context.extensionPath;
@@ -183,7 +155,6 @@
                     const spawnOptions = {
                         cwd: path.dirname(scriptPath),
                     };
-                    outputChannel.appendLine(`[runAnalysisProcess] Spawning: "${pythonExecutable}" "${args.join('" "')}"`);
                     const pythonProcess = (0, child_process_1.spawn)(pythonExecutable, args, spawnOptions);
                     let stdoutData = "";
                     let stderrData = "";
@@ -193,24 +164,14 @@
                         stdoutData += data.toString("utf-8");
                     });
                     pythonProcess.stderr.on("data", (data) => {
-                        const chunk = data.toString("utf-8");
-                        stderrData += chunk;
-                        chunk.split("\n").forEach((line) => {
-                            if (line.trim())
-                                outputChannel.appendLine(`[Py Stderr] ${line}`);
-                        });
+                        stderrData += data.toString("utf-8");
                     });
                     pythonProcess.on("close", (closeCode) => {
-                        outputChannel.appendLine(`[runAnalysisProcess] Python process exited with code: ${closeCode}`);
-                        if (stderrData.trim())
-                            outputChannel.appendLine(`[runAnalysisProcess] Full Stderr from Python:\n${stderrData}`);
-                        const trimmedStdout = stdoutData.trim();
-                        outputChannel.appendLine(`[runAnalysisProcess] Raw stdout before JSON.parse (Mode: ${mode}):\n${trimmedStdout}`);
-                        if (closeCode !== 0 && !trimmedStdout) {
+                        if (closeCode !== 0 && !stdoutData.trim()) {
                             resolve({
                                 errors: [
                                     {
-                                        message: `Analysis script failed (Code: ${closeCode}). Stderr: ${stderrData.trim()}`,
+                                        message: `Analysis failed (Code: ${closeCode}). Stderr: ${stderrData.trim()}`,
                                         line: 1,
                                         column: 0,
                                         errorType: "AnalysisScriptError",
@@ -220,13 +181,8 @@
                             });
                             return;
                         }
-                        if (!trimmedStdout) {
-                            resolve({ errors: [], call_graph: null });
-                            return;
-                        }
                         try {
-                            const result = JSON.parse(trimmedStdout);
-                            outputChannel.appendLine(`[runAnalysisProcess] Parsed result.errors.length: ${result?.errors?.length ?? "undefined"}`);
+                            const result = JSON.parse(stdoutData.trim());
                             if (result && Array.isArray(result.errors)) {
                                 resolve(result);
                             }
@@ -234,12 +190,11 @@
                                 throw new Error("Invalid analysis result format.");
                             }
                         }
-                        catch (parseError) {
-                            outputChannel.appendLine(`[runAnalysisProcess] Error parsing analysis results: ${parseError.message}.`);
+                        catch (e) {
                             resolve({
                                 errors: [
                                     {
-                                        message: `Error parsing analysis results: ${parseError.message}`,
+                                        message: `Error parsing analysis result: ${e.message}`,
                                         line: 1,
                                         column: 0,
                                         errorType: "JSONParseError",
@@ -250,11 +205,10 @@
                         }
                     });
                     pythonProcess.on("error", (err) => {
-                        outputChannel.appendLine(`[runAnalysisProcess] Python process error: ${err.message}`);
                         resolve({
                             errors: [
                                 {
-                                    message: `Failed to start analysis process: ${err.message}`,
+                                    message: `Failed to start analysis: ${err.message}`,
                                     line: 1,
                                     column: 0,
                                     errorType: "SpawnError",
@@ -265,11 +219,10 @@
                     });
                 }
                 catch (e) {
-                    outputChannel.appendLine(`ERROR in runAnalysisProcess setup: ${e.message}\n${e.stack}`);
                     resolve({
                         errors: [
                             {
-                                message: `Error setting up analysis process: ${e.message}`,
+                                message: `Error setting up analysis: ${e.message}`,
                                 line: 1,
                                 column: 0,
                                 errorType: "SetupError",
@@ -280,173 +233,13 @@
                 }
             });
         }
-        async function runDynamicAnalysisProcess(code, documentUri) {
-<<<<<<< HEAD
-            // 이 함수는 현재 토픽과 무관하므로 기존 로직을 그대로 사용한다고 가정
-            return Promise.resolve({ errors: [], call_graph: null });
-=======
-            let pythonExecutable;
-            try {
-                pythonExecutable = await getSelectedPythonPath(documentUri);
-            }
-            catch (e) {
-                return {
-                    errors: [
-                        {
-                            message: `Failed to determine Python path: ${e.message}`,
-                            line: 1,
-                            column: 0,
-                            errorType: "PythonPathError",
-                        },
-                    ],
-                    call_graph: null,
-                };
-            }
-            // Check packages
-            const pkgCheck = checkPythonPackages(pythonExecutable, [
-                "astroid",
-                "networkx",
-            ]);
-            if (pkgCheck.error) {
-                return {
-                    errors: [
-                        {
-                            message: pkgCheck.error,
-                            line: 1,
-                            column: 0,
-                            errorType: "MissingDependencyError",
-                        },
-                    ],
-                    call_graph: null,
-                };
-            }
-            if (pkgCheck.missing.length > 0) {
-                return {
-                    errors: [
-                        {
-                            message: `Missing packages: ${pkgCheck.missing.join(", ")}. Please install in ${pythonExecutable}.`,
-                            line: 1,
-                            column: 0,
-                            errorType: "MissingDependencyError",
-                        },
-                    ],
-                    call_graph: null,
-                };
-            }
-            const extensionRootPath = context.extensionPath;
-            const scriptDir = path.join(extensionRootPath, "scripts");
-            const scriptPath = path.join(scriptDir, "dynamic_analyze.py");
-            if (!fs.existsSync(scriptPath)) {
-                return {
-                    errors: [
-                        {
-                            message: `dynamic_analyze.py not found at ${scriptPath}`,
-                            line: 1,
-                            column: 0,
-                            errorType: "ScriptNotFoundError",
-                        },
-                    ],
-                    call_graph: null,
-                };
-            }
-            return new Promise((resolve) => {
-                const spawnOpts = { cwd: scriptDir };
-                outputChannel.appendLine(`[runDynamicAnalysisProcess] Spawning: "${pythonExecutable}" "${scriptPath}"`);
-                const proc = (0, child_process_1.spawn)(pythonExecutable, [scriptPath], spawnOpts);
-                let stdoutData = "";
-                let stderrData = "";
-                proc.stdin.write(code);
-                proc.stdin.end();
-                proc.stdout.on("data", (data) => {
-                    stdoutData += data;
-                });
-                proc.stderr.on("data", (data) => {
-                    stderrData += data;
-                    outputChannel.appendLine(`[runDynamicAnalysisProcess] STDERR: ${data}`);
-                });
-                proc.on("close", (code) => {
-                    outputChannel.appendLine(`[runDynamicAnalysisProcess] Process exited with code ${code}`);
-                    outputChannel.appendLine(`[runDynamicAnalysisProcess] RAW STDOUT: ${stdoutData}`);
-                    if (code !== 0) {
-                        resolve({
-                            errors: [
-                                {
-                                    message: `Dynamic analysis failed (Exit ${code}): ${stderrData.trim()}`,
-                                    line: 1,
-                                    column: 0,
-                                    errorType: "DynamicScriptError",
-                                },
-                            ],
-                            call_graph: null,
-                        });
-                        return;
-                    }
-                    try {
-                        const result = JSON.parse(stdoutData);
-                        resolve(result);
-                    }
-                    catch (e) {
-                        resolve({
-                            errors: [
-                                {
-                                    message: `Error parsing dynamic analysis result: ${e.message}`,
-                                    line: 1,
-                                    column: 0,
-                                    errorType: "JSONParseError",
-                                },
-                            ],
-                            call_graph: null,
-                        });
-                    }
-                });
-                proc.on("error", (err) => {
-                    resolve({
-                        errors: [
-                            {
-                                message: `Failed to start dynamic analysis process: ${err.message}`,
-                                line: 1,
-                                column: 0,
-                                errorType: "SpawnError",
-                            },
-                        ],
-                        call_graph: null,
-                    });
-                });
-            });
->>>>>>> 4daae43e
-        }
-        async function analyzeCodeRealtime(document) {
-            try {
-                const code = document.getText();
-                const config = getConfiguration();
-                if (!config.enable || code.length < config.minAnalysisLength) {
-                    clearPreviousAnalysis(document.uri);
-                    return;
-                }
-                clearPreviousAnalysis(document.uri);
-                const analysisResult = await runAnalysisProcess(code, "realtime", document.uri);
-                lastCallGraph = analysisResult.call_graph;
-                handleAnalysisResult(document.uri, config, analysisResult, "realtime");
-            }
-            catch (e) {
-                outputChannel.appendLine(`ERROR in analyzeCodeRealtime: ${e.message}\n${e.stack}`);
-            }
-        }
-        function handleAnalysisResult(documentUri, config, result, mode) {
+        function handleAnalysisResult(documentUri, config, result) {
             if (!result || !Array.isArray(result.errors))
                 return;
-            outputChannel.appendLine(`[handleAnalysisResult] Received ${result.errors.length} errors (before filtering) for ${documentUri.fsPath} (Mode: ${mode}):`);
-            result.errors.forEach((err, index) => {
-                outputChannel.appendLine(`  [RawErr ${index + 1}] Type: ${err.errorType}, Line: ${err.line}, Msg: ${err.message.substring(0, 70)}...`);
-            });
             const filteredErrors = result.errors.filter((err) => !config.ignoredErrorTypes.includes(err.errorType.toLowerCase()));
-            outputChannel.appendLine(`[handleAnalysisResult] ${filteredErrors.length} errors after 'ignoredErrorTypes' filtering.`);
             const inlayHints = createInlayHints(filteredErrors, config);
             inlayHintsCache.set(documentUri.toString(), inlayHints);
             displayDiagnostics(documentUri, config, filteredErrors);
-            if (mode === "static" && result.call_graph) {
-                outputChannel.appendLine(`[handleAnalysisResult] Call graph: ${result.call_graph.nodes.length} nodes, ${result.call_graph.links.length} links.`);
-            }
         }
         const createRange = (err) => {
             const line = Math.max(0, err.line - 1);
@@ -460,7 +253,7 @@
             if (!config.enableInlayHints)
                 return hints;
             for (const err of errors) {
-                const { severity } = getSeverityAndUnderline(err.errorType, config);
+                const { severity } = getSeverity(err.errorType);
                 if (severity <= config.severityLevel) {
                     let hintText;
                     if (err.errorType === "W0701")
@@ -478,21 +271,17 @@
             }
             return hints;
         }
-        function getSeverityAndUnderline(errorType, config) {
-            const lowerType = errorType.toLowerCase();
-            let severity;
-            if (lowerType.startsWith("e"))
-                severity = vscode.DiagnosticSeverity.Error;
-            else if (lowerType.startsWith("w"))
-                severity = vscode.DiagnosticSeverity.Warning;
-            else
-                severity = vscode.DiagnosticSeverity.Information;
-            return { severity, underline: true };
+        function getSeverity(errorType) {
+            if (errorType.toUpperCase().startsWith("E"))
+                return { severity: vscode.DiagnosticSeverity.Error };
+            if (errorType.toUpperCase().startsWith("W"))
+                return { severity: vscode.DiagnosticSeverity.Warning };
+            return { severity: vscode.DiagnosticSeverity.Information };
         }
         function displayDiagnostics(documentUri, config, errors) {
             const diagnostics = [];
             errors.forEach((err) => {
-                const { severity } = getSeverityAndUnderline(err.errorType, config);
+                const { severity } = getSeverity(err.errorType);
                 if (severity <= config.severityLevel) {
                     const range = createRange(err);
                     const diagnostic = new vscode.Diagnostic(range, err.message, severity);
@@ -512,7 +301,7 @@
                 const diagnosticsAtPos = diagnosticCollection
                     .get(document.uri)
                     ?.filter((d) => d.range.contains(position));
-                if (!diagnosticsAtPos || diagnosticsAtPos.length === 0)
+                if (!diagnosticsAtPos?.length)
                     return undefined;
                 const hoverContent = new vscode.MarkdownString(diagnosticsAtPos
                     .map((d) => `**[${d.code}]** ${d.message}`)
@@ -522,9 +311,7 @@
         });
         context.subscriptions.push(hoverProvider);
         const inlayHintsProvider = vscode.languages.registerInlayHintsProvider({ language: "python" }, {
-            provideInlayHints(document) {
-                return inlayHintsCache.get(document.uri.toString()) || [];
-            },
+            provideInlayHints: (doc) => inlayHintsCache.get(doc.uri.toString()) || [],
         });
         context.subscriptions.push(inlayHintsProvider);
         const triggerRealtimeAnalysis = (document) => {
@@ -533,7 +320,16 @@
             if (debounceTimeout)
                 clearTimeout(debounceTimeout);
             debounceTimeout = setTimeout(() => {
-                analyzeCodeRealtime(document).catch(() => { });
+                const config = getConfiguration();
+                if (!config.enable ||
+                    document.getText().length < config.minAnalysisLength) {
+                    clearPreviousAnalysis(document.uri);
+                    return;
+                }
+                clearPreviousAnalysis(document.uri);
+                runAnalysisProcess(document.getText(), "realtime", document.uri)
+                    .then((result) => handleAnalysisResult(document.uri, config, result))
+                    .catch(() => { }); // Errors are handled inside runAnalysisProcess
             }, debounceDelay);
         };
         context.subscriptions.push(vscode.workspace.onDidChangeTextDocument((event) => {
@@ -561,53 +357,25 @@
             const editor = vscode.window.activeTextEditor;
             if (editor?.document.languageId === "python") {
                 clearPreviousAnalysis(editor.document.uri);
-<<<<<<< HEAD
                 const config = getConfiguration();
                 await vscode.window.withProgress({
                     location: vscode.ProgressLocation.Notification,
                     title: "FindRuntimeErr: 정적 분석 중...",
                 }, async () => {
                     const result = await runAnalysisProcess(editor.document.getText(), "static", editor.document.uri);
-                    lastCallGraph = result.call_graph;
-                    handleAnalysisResult(editor.document.uri, config, result, "static");
+                    handleAnalysisResult(editor.document.uri, config, result);
                     vscode.window.showInformationMessage(`정적 분석 완료. ${result.errors.length}개 이슈 발견.`);
-=======
-                runDynamicAnalysisProcess(editor.document.getText(), editor.document.uri)
-                    .then((result) => {
-                    handleAnalysisResult(editor.document.uri, config, result, "dynamic");
-                    // Function-level error summary
-                    const summaryCounts = {};
-                    result.errors.forEach(err => {
-                        const match = err.message.match(/Function `(.+?)` failed/);
-                        const fn = match ? match[1] : 'unknown';
-                        summaryCounts[fn] = (summaryCounts[fn] || 0) + 1;
-                    });
-                    outputChannel.appendLine('[Dynamic Analysis Summary]');
-                    for (const [fn, cnt] of Object.entries(summaryCounts)) {
-                        outputChannel.appendLine(`  ${fn}: ${cnt} error(s)`);
-                    }
-                    vscode.window.showInformationMessage(`FindRuntimeErr: Dynamic analysis completed. ${result.errors.length} error(s) found.`);
-                })
-                    .catch((error) => {
-                    outputChannel.appendLine(`[Command Error] Dynamic analysis failed: ${error.message}`);
-                    vscode.window.showErrorMessage(`FindRuntimeErr: Dynamic analysis failed. ${error.message}`);
->>>>>>> 4daae43e
                 });
             }
-        }));
-        context.subscriptions.push(vscode.commands.registerCommand("findRuntimeErr.runDynamicAnalysis", async () => {
-            /* ... */
         }));
         if (vscode.window.activeTextEditor)
             triggerRealtimeAnalysis(vscode.window.activeTextEditor.document);
     }
     catch (e) {
-        console.error("FATAL Error during extension activation:", e);
         vscode.window.showErrorMessage(`FindRuntimeErr failed to activate: ${e.message}.`);
     }
 }
 function deactivate() {
-    outputChannel?.dispose();
     if (debounceTimeout)
         clearTimeout(debounceTimeout);
 }
