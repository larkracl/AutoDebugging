// src/extension.ts
import * as vscode from "vscode";
import { spawn, SpawnOptionsWithoutStdio, execSync } from "child_process";
import * as path from "path";
import * as fs from "fs";
import * as os from "os";

// --- 인터페이스 정의 ---
interface ExtensionConfig {
  enable: boolean;
  severityLevel: vscode.DiagnosticSeverity;
  enableDynamicAnalysis: boolean;
  ignoredErrorTypes: string[];
  minAnalysisLength: number;
  pythonPath: string | null;
}
interface ErrorInfo {
  message: string;
  line: number;
  column: number;
  to_line?: number;
  end_column?: number;
  errorType: string;
}
interface CallGraphData {
  nodes: { id: string; type?: string; lineno?: number }[];
  links: {
    source: string;
    target: string;
    type?: string;
    call_sites?: number[];
  }[];
  [key: string]: any;
}
interface AnalysisResult {
  errors: ErrorInfo[];
  call_graph: CallGraphData | null;
}

let outputChannel: vscode.OutputChannel;
let diagnosticCollection: vscode.DiagnosticCollection;
let errorDecorationType: vscode.TextEditorDecorationType;

export function activate(context: vscode.ExtensionContext) {
  // --- activate 함수 시작 부분에서 try...catch 시작 ---
  try {
    outputChannel = vscode.window.createOutputChannel("FindRuntimeErr");
    outputChannel.appendLine(
      "FindRuntimeErr 확장 프로그램이 활성화되었습니다."
    );

    diagnosticCollection =
      vscode.languages.createDiagnosticCollection("findRuntimeErr");
    context.subscriptions.push(diagnosticCollection);

    errorDecorationType = vscode.window.createTextEditorDecorationType({
      textDecoration: "underline wavy green",
    });

    let debounceTimeout: NodeJS.Timeout | null = null;
    const debounceDelay = 500;
    let checkedPackages = false; // 패키지 확인 여부 플래그
    let lastUsedPythonExecutable: string | null = null; // 마지막 사용 경로

    // --- getConfiguration 함수 ---
    function getConfiguration(): ExtensionConfig {
      try {
        const config = vscode.workspace.getConfiguration("findRuntimeErr");
        const severityLevel = config.get<string>("severityLevel", "error");
        let diagnosticSeverity: vscode.DiagnosticSeverity;
        switch (severityLevel) {
          case "warning":
            diagnosticSeverity = vscode.DiagnosticSeverity.Warning;
            break;
          case "information":
            diagnosticSeverity = vscode.DiagnosticSeverity.Information;
            break;
          case "hint":
            diagnosticSeverity = vscode.DiagnosticSeverity.Hint;
            break;
          default:
            diagnosticSeverity = vscode.DiagnosticSeverity.Error;
            break;
        }
        return {
          enable: config.get<boolean>("enable", true),
          severityLevel: diagnosticSeverity,
          enableDynamicAnalysis: config.get<boolean>(
            "enableDynamicAnalysis",
            false
          ),
          ignoredErrorTypes: config.get<string[]>("ignoredErrorTypes", []),
          minAnalysisLength: config.get<number>("minAnalysisLength", 10),
          pythonPath: config.get<string | null>("pythonPath", null),
        };
      } catch (e: any) {
        console.error("Error getting configuration:", e);
        outputChannel.appendLine(
          `ERROR getting configuration: ${e.message}\n${e.stack}`
        );
        // 설정 로드 실패 시 기본값 반환
        return {
          enable: true,
          severityLevel: vscode.DiagnosticSeverity.Error,
          enableDynamicAnalysis: false,
          ignoredErrorTypes: [],
          minAnalysisLength: 10,
          pythonPath: null,
        };
      }
    }

    // --- getSelectedPythonPath 함수 ---
    async function getSelectedPythonPath(
      resource?: vscode.Uri
    ): Promise<string> {
      const config = getConfiguration(); // 최신 설정 읽기
      try {
        outputChannel.appendLine(
          "[getSelectedPythonPath] Determining Python executable path..."
        );
        // 1. 사용자 설정 확인
        if (config.pythonPath && fs.existsSync(config.pythonPath)) {
          outputChannel.appendLine(
            `[getSelectedPythonPath] Using pythonPath from settings: ${config.pythonPath}`
          );
          return config.pythonPath;
        }

        // 2. 로컬 환경: VSCode Python 확장 API 시도
        outputChannel.appendLine(
          "[getSelectedPythonPath] Trying VSCode Python extension API."
        );
        try {
          const pythonExtension =
            vscode.extensions.getExtension("ms-python.python");
          if (pythonExtension) {
            if (!pythonExtension.isActive) {
              outputChannel.appendLine(
                "[getSelectedPythonPath] Activating Python extension..."
              );
              await pythonExtension.activate();
              outputChannel.appendLine(
                "[getSelectedPythonPath] Python extension activated."
              );
            }
            if (
              pythonExtension.exports &&
              pythonExtension.exports.settings &&
              typeof pythonExtension.exports.settings.getExecutionDetails ===
                "function"
            ) {
              const effectiveResourceUri =
                resource ||
                vscode.window.activeTextEditor?.document.uri ||
                vscode.workspace.workspaceFolders?.[0]?.uri;
              outputChannel.appendLine(
                `[getSelectedPythonPath] Getting execution details for resource: ${effectiveResourceUri?.toString()}`
              );
              const executionDetails =
                pythonExtension.exports.settings.getExecutionDetails(
                  effectiveResourceUri
                );
              if (executionDetails?.execCommand?.[0]) {
                const vscodePythonPath = executionDetails.execCommand[0];
                try {
                  outputChannel.appendLine(
                    `[getSelectedPythonPath] Checking path from Python extension: ${vscodePythonPath}`
                  );
                  execSync(`"${vscodePythonPath}" --version`); // 경로 유효성 검사
                  outputChannel.appendLine(
                    `[getSelectedPythonPath] Using valid Python path from VSCode Python extension: ${vscodePythonPath}`
                  );
                  return vscodePythonPath;
                } catch (error) {
                  outputChannel.appendLine(
                    `[getSelectedPythonPath] Path from VSCode Python extension is invalid: ${vscodePythonPath}. Error: ${error}`
                  );
                }
              } else {
                outputChannel.appendLine(
                  `[getSelectedPythonPath] Could not get valid execution details.`
                );
              }
            } else {
              outputChannel.appendLine(
                `[getSelectedPythonPath] VSCode Python extension exports or settings not available.`
              );
            }
          } else {
            outputChannel.appendLine(
              `[getSelectedPythonPath] VSCode Python extension not found.`
            );
          }
        } catch (err: any) {
          outputChannel.appendLine(
            `[getSelectedPythonPath] Error accessing Python extension API: ${err.message}`
          );
        }

        // 3. 최후의 수단: PATH에서 'python3' 또는 'python' 찾기
        outputChannel.appendLine(
          "[getSelectedPythonPath] Falling back to 'python3' or 'python' command."
        );
        try {
          execSync("python3 --version");
          outputChannel.appendLine(
            "[getSelectedPythonPath] Using 'python3' from PATH."
          );
          return "python3";
        } catch (error) {
          outputChannel.appendLine(
            "[getSelectedPythonPath] 'python3' command failed. Trying 'python'."
          );
          try {
            execSync("python --version");
            outputChannel.appendLine(
              "[getSelectedPythonPath] Using 'python' from PATH."
            );
            return "python";
          } catch (pyError) {
            outputChannel.appendLine(
              "[getSelectedPythonPath] 'python' command also failed."
            );
            throw new Error(
              "Could not find a valid Python interpreter ('python3' or 'python'). Please configure 'findRuntimeErr.pythonPath' setting."
            );
          }
        }
      } catch (e: any) {
        console.error("Error determining Python executable path:", e);
        outputChannel.appendLine(
          `ERROR determining Python executable path: ${e.message}\n${e.stack}`
        );
        throw e; // 경로 결정 실패 시 에러 다시 throw
      }
    }

    // --- checkPythonPackages 함수 ---
    function checkPythonPackages(
      pythonExecutable: string,
      packages: string[]
    ): { missing: string[]; error?: string } {
      const missingPackages: string[] = [];
      let checkError: string | undefined;
      outputChannel.appendLine(
        `[checkPackages] Checking for packages using: ${pythonExecutable}`
      );
      for (const pkg of packages) {
        try {
          const command = `"${pythonExecutable}" -m pip show ${pkg}`;
          outputChannel.appendLine(`[checkPackages] Running: ${command}`);
          execSync(command);
          outputChannel.appendLine(`[checkPackages] Package found: ${pkg}`);
        } catch (error: any) {
          outputChannel.appendLine(
            `[checkPackages] Package not found: ${pkg}. Status: ${error.status}`
          );
          if (error.stderr) {
            outputChannel.appendLine(
              `[checkPackages] Stderr: ${error.stderr.toString()}`
            );
          }
          if (error.stdout) {
            outputChannel.appendLine(
              `[checkPackages] Stdout: ${error.stdout.toString()}`
            );
          }
          missingPackages.push(pkg);
          const errorMsg = error.stderr?.toString() || error.message || "";
          if (
            errorMsg.includes("No such file or directory") ||
            errorMsg.includes("command not found") ||
            errorMsg.includes("not recognized")
          ) {
            checkError = `Failed to run Python ('${pythonExecutable}'). Is it installed and in PATH, or is the configured path correct?`;
            outputChannel.appendLine(
              `[checkPackages] Python check failed: ${checkError}`
            );
            break;
          }
        }
      }
      // --- 함수 마지막에 명시적인 return 문 추가 ---
      return { missing: missingPackages, error: checkError };
    }

    // --- runAnalysisProcess 함수 ---
    async function runAnalysisProcess(
      code: string,
      mode: "realtime" | "static",
      documentUri?: vscode.Uri
    ): Promise<AnalysisResult> {
      let pythonExecutable: string;
      try {
        pythonExecutable = await getSelectedPythonPath(documentUri); // getSelectedPythonPath 사용
      } catch (e: any) {
        outputChannel.appendLine(
          `[runAnalysisProcess] Failed to get Python executable path: ${e.message}`
        );
        return Promise.resolve({
          errors: [
            {
              message: `Failed to determine Python path: ${e.message}`,
              line: 1,
              column: 0,
              errorType: "PythonPathError",
            },
          ],
          call_graph: null,
        });
      }
      lastUsedPythonExecutable = pythonExecutable;

      return new Promise((resolve) => {
        try {
          let proceedAnalysis = true;
          outputChannel.appendLine(
            `[runAnalysisProcess] Checking packages with: ${pythonExecutable}`
          );
          const requiredPackages = ["astroid", "networkx"];
          const checkResult = checkPythonPackages(
            pythonExecutable,
            requiredPackages
          );
          if (checkResult.error) {
            resolve({
              errors: [
                {
                  message: checkResult.error,
                  line: 1,
                  column: 0,
                  errorType: "PythonPathError",
                },
              ],
              call_graph: null,
            });
            return;
          }
          if (checkResult.missing.length > 0) {
            const missing = checkResult.missing.join(", ");
            const message = `FindRuntimeErr requires: ${missing}. Please run 'pip install ${missing}' in your Python environment ('${pythonExecutable}'). Analysis skipped.`;
            resolve({
              errors: [
                {
                  message: message,
                  line: 1,
                  column: 0,
                  errorType: "MissingDependencyError",
                },
              ],
              call_graph: null,
            });
            proceedAnalysis = false;
            checkedPackages = true; // 오류 발생 시 다시 체크 안 함
          }
          if (proceedAnalysis && !checkedPackages) {
            checkedPackages = true;
          }

          if (!proceedAnalysis) {
            outputChannel.appendLine(
              `[runAnalysisProcess] Aborting analysis due to missing packages.`
            );
            // 위에서 이미 resolve 했으므로 여기서 추가 resolve 필요 없음
            return;
          }

          const extensionRootPath = context.extensionPath;
          const scriptDir = path.join(extensionRootPath, "scripts");
          const mainScriptPath = path.join(scriptDir, "main.py");
          if (!fs.existsSync(mainScriptPath)) {
            throw new Error(
              `main.py script not found at path: ${mainScriptPath}`
            );
          }

          const spawnOptions: SpawnOptionsWithoutStdio = { cwd: scriptDir };
          outputChannel.appendLine(
            `[runAnalysisProcess] Spawning: "${pythonExecutable}" "${mainScriptPath}" ${mode} in ${scriptDir}`
          );
          const pythonProcess = spawn(
            pythonExecutable,
            [mainScriptPath, mode],
            spawnOptions
          );
          outputChannel.appendLine(
            `[runAnalysisProcess] Python process object created.`
          );

          let stdoutData = "";
          let stderrData = "";
          pythonProcess.stdin.write(code);
          pythonProcess.stdin.end();
          outputChannel.appendLine(
            `[runAnalysisProcess] Sent code to Python process stdin.`
          );
          pythonProcess.stdout.on("data", (data) => {
            stdoutData += data;
          });
          pythonProcess.stderr.on("data", (data) => {
            stderrData += data;
            outputChannel.appendLine(`[Py Stderr] ${data}`);
          });
          pythonProcess.on("close", (closeCode) => {
            try {
              outputChannel.appendLine(
                `[runAnalysisProcess] Python process 'close' event. Exit code: ${closeCode}`
              );
              if (closeCode !== 0) {
                let errorDetail = `Analysis script failed (Exit Code: ${closeCode}).`;
                let errorType = "AnalysisScriptError";
                let errorLine = 1;
                let errorColumn = 0;
                if (stdoutData.trim()) {
                  try {
                    const errorResult = JSON.parse(stdoutData);
                    if (errorResult?.errors?.[0]) {
                      errorDetail =
                        errorResult.errors[0].message || errorDetail;
                      errorType = errorResult.errors[0].errorType || errorType;
                      errorLine = errorResult.errors[0].line || errorLine;
                      errorColumn = errorResult.errors[0].column || errorColumn;
                    }
                  } catch {}
                }
                if (
                  stderrData.trim() &&
                  !errorDetail.includes(stderrData.trim())
                ) {
                  errorDetail += `\nStderr: ${stderrData.trim()}`;
                }
                resolve({
                  errors: [
                    {
                      message: errorDetail,
                      line: errorLine,
                      column: errorColumn,
                      errorType: errorType,
                    },
                  ],
                  call_graph: null,
                });
                return;
              }
              outputChannel.appendLine(
                `[runAnalysisProcess] Raw stdout (${mode}): ${stdoutData}`
              );
              if (!stdoutData.trim()) {
                resolve({ errors: [], call_graph: null });
                return;
              }
              const result: AnalysisResult = JSON.parse(stdoutData);
              if (result && Array.isArray(result.errors)) {
                resolve(result);
              } else {
                resolve({
                  errors: [
                    {
                      message:
                        "Invalid analysis result format. 'errors' key missing/not array.",
                      line: 1,
                      column: 0,
                      errorType: "InvalidFormatError",
                    },
                  ],
                  call_graph: null,
                });
              }
            } catch (parseError: any) {
              resolve({
                errors: [
                  {
                    message: `Error parsing analysis results: ${
                      parseError.message
                    }. Raw: ${stdoutData.substring(0, 100)}...`,
                    line: 1,
                    column: 0,
                    errorType: "JSONParseError",
                  },
                ],
                call_graph: null,
              });
            }
          });
          pythonProcess.on("error", (err) => {
            outputChannel.appendLine(
              `[runAnalysisProcess] Python process 'error' event: ${err.message}`
            );
            resolve({
              errors: [
                {
                  message: `Failed to start analysis process: ${err.message}`,
                  line: 1,
                  column: 0,
                  errorType: "SpawnError",
                },
              ],
              call_graph: null,
            });
          });
        } catch (e: any) {
          console.error("Error in runAnalysisProcess setup/spawn:", e);
          outputChannel.appendLine(
            `ERROR in runAnalysisProcess setup/spawn: ${e.message}\n${e.stack}`
          );
          resolve({
            errors: [
              {
                message: `Error setting up analysis process: ${e.message}`,
                line: 1,
                column: 0,
                errorType: "SetupError",
              },
            ],
            call_graph: null,
          });
        }
      });
    }

<<<<<<< HEAD
    // --- 동적 분석 실행 함수 ---
    function runDynamicAnalysisProcess(code: string): Promise<AnalysisResult> {
      // 동적 분석 부분은 건드리지 않음 - 이전 코드 유지
      return new Promise(async (resolve, reject) => {
        let pythonExecutable: string;
        try {
          pythonExecutable = await getSelectedPythonPath();
        } catch (e: any) {
          // getSelectedPythonPath 사용
          reject(
            new Error(
              `Failed to get Python path for dynamic analysis: ${e.message}`
            )
          );
          return;
        }
        lastUsedPythonExecutable = pythonExecutable;

        const extensionRootPath = context.extensionPath;
        const scriptDir = path.join(extensionRootPath, "scripts");
        const dynamicScriptPath = path.join(scriptDir, "dynamic_analyze.py");

        if (!fs.existsSync(dynamicScriptPath)) {
          reject(
            new Error(`dynamic_analyze.py not found: ${dynamicScriptPath}`)
          );
          return;
        }

        try {
          const spawnOptions: SpawnOptionsWithoutStdio = { cwd: scriptDir };
          outputChannel.appendLine(
            `[runDynamicAnalysis] Spawning: ${pythonExecutable} ${dynamicScriptPath}`
          );
          const pythonProcess = spawn(
            pythonExecutable,
            [dynamicScriptPath],
            spawnOptions
          );
          let stdoutData = "";
          let stderrData = "";

          pythonProcess.stdin.write(code);
          pythonProcess.stdin.end();
          pythonProcess.stdout.on("data", (data) => {
            stdoutData += data;
          });
          pythonProcess.stderr.on("data", (data) => {
            stderrData += data;
            outputChannel.appendLine(`[Dynamic Py Stderr] ${data}`);
          });

          pythonProcess.on("close", (closeCode) => {
            outputChannel.appendLine(
              `[runDynamicAnalysis] Python process exited with code: ${closeCode}`
            );
            if (closeCode !== 0) {
              reject(
                new Error(
                  `Dynamic analysis script failed (Exit Code: ${closeCode}). ${stderrData.trim()}`
                )
              );
              return;
            }
            try {
              const result: AnalysisResult = JSON.parse(stdoutData);
              if (result && Array.isArray(result.errors)) {
                resolve(result);
              } else {
                reject(new Error("Invalid dynamic analysis result format."));
              }
            } catch (error: any) {
              reject(
                new Error(
                  `Error parsing dynamic analysis result: ${error.message}`
                )
              );
            }
          });
          pythonProcess.on("error", (err) => {
            reject(
              new Error(`Failed to start dynamic analysis: ${err.message}`)
            );
          });
        } catch (e: any) {
          reject(
            new Error(`Failed to spawn dynamic analysis process: ${e.message}`)
          );
        }
=======
    function runDynamicAnalysisProcess(code: string): Promise<AnalysisResult> {
      return new Promise((resolve, reject) => {
        const pythonExecutable = path.join(
          context.extensionPath,
          "venv",
          "bin",
          "python"
        );
        const scriptPath = path.join(context.extensionPath, "scripts", "dynamic_analyze.py");
        outputChannel.appendLine(`[runDynamicAnalysis] Spawning: ${pythonExecutable} ${scriptPath}`);
        const pythonProcess = spawn(pythonExecutable, [scriptPath]);
  
        let stdoutData = "";
        let stderrData = "";
  
        pythonProcess.stdin.write(code);
        pythonProcess.stdin.end();
  
        pythonProcess.stdout.on("data", (data) => {
          stdoutData += data;
        });
        pythonProcess.stderr.on("data", (data) => {
          stderrData += data;
          outputChannel.appendLine(`[Dynamic Py Stderr] ${data}`);
        });
  
        pythonProcess.on("close", (closeCode) => {
          outputChannel.appendLine(`[runDynamicAnalysis] Python process exited with code: ${closeCode}`);
          if (closeCode !== 0) {
            reject(new Error(`Dynamic analysis failed. Stderr: ${stderrData.trim()}`));
            return;
          }
          try {
            const result: AnalysisResult = JSON.parse(stdoutData);
            resolve(result);
          } catch (error: any) {
            reject(new Error(`Error parsing dynamic analysis result: ${error.message}`));
          }
        });
  
        pythonProcess.on("error", (err) => {
          reject(new Error(`Failed to start dynamic analysis: ${err.message}`));
        });
>>>>>>> 5b3511e1
      });
    }

    // --- 분석 로직 (analyzeCode) ---
    async function analyzeCode(
      code: string,
      documentUri: vscode.Uri,
      mode: "realtime" | "static" = "realtime",
      showProgress: boolean = false
    ) {
      try {
        outputChannel.appendLine(
          `[analyzeCode] Function called. Mode: ${mode}, URI: ${documentUri.fsPath}`
        );
        const config = getConfiguration();

        if (mode === "realtime") {
          if (!config.enable) {
            outputChannel.appendLine(
              "[analyzeCode] Real-time analysis disabled."
            );
            clearPreviousAnalysis(documentUri);
            return;
          }
          if (code.length < config.minAnalysisLength) {
            outputChannel.appendLine(
              `[analyzeCode] Code length (${code.length}) < minAnalysisLength (${config.minAnalysisLength}). Skipping.`
            );
            clearPreviousAnalysis(documentUri);
            return;
          }
        }

        clearPreviousAnalysis(documentUri);

        let analysisResult: AnalysisResult | null = null;

        if (showProgress) {
          // 상세 정적 분석 Progress
          await vscode.window.withProgress(
            {
              location: vscode.ProgressLocation.Notification,
              title: "FindRuntimeErr: 정적 분석 실행 중...",
              cancellable: false,
            },
            async (progress) => {
              // location 추가
              try {
                progress.report({ message: "코드 분석 중..." });
                analysisResult = await runAnalysisProcess(
                  code,
                  "static",
                  documentUri
                );
                handleAnalysisResult(
                  documentUri,
                  config,
                  analysisResult,
                  "static"
                );
                const scriptErrors = analysisResult.errors.filter(
                  (e) =>
                    !["SyntaxError"].includes(e.errorType) &&
                    e.errorType.endsWith("Error")
                );
                if (scriptErrors.length > 0) {
                  vscode.window.showWarningMessage(
                    `FindRuntimeErr: 정적 분석 중 문제 발생 (${scriptErrors[0].errorType}). Problems 패널 확인.`
                  );
                } else {
                  vscode.window.showInformationMessage(
                    `FindRuntimeErr: 정적 분석 완료. ${analysisResult.errors.length}개의 잠재적 오류 발견.`
                  );
                }
                outputChannel.appendLine(
                  `[analyzeCode] Static analysis processed. ${analysisResult.errors.length} potential issues found.`
                );
              } catch (error: any) {
                console.error(
                  "Static analysis failed unexpectedly within withProgress:",
                  error
                );
                outputChannel.appendLine(
                  `[analyzeCode] Unexpected error during static analysis progress: ${error.message}`
                );
                handleAnalysisResult(
                  documentUri,
                  config,
                  {
                    errors: [
                      {
                        message: `Unexpected static analysis error: ${error.message}`,
                        line: 1,
                        column: 0,
                        errorType: "UnexpectedError",
                      },
                    ],
                    call_graph: null,
                  },
                  "static"
                );
              }
            }
          );
        } else {
          // 실시간 분석
          try {
            analysisResult = await runAnalysisProcess(
              code,
              "realtime",
              documentUri
            );
            handleAnalysisResult(
              documentUri,
              config,
              analysisResult,
              "realtime"
            );
          } catch (error: any) {
            console.error("Real-time analysis failed unexpectedly:", error);
            outputChannel.appendLine(
              `[analyzeCode] Real-time analysis failed unexpectedly: ${error.message}`
            );
            handleAnalysisResult(
              documentUri,
              config,
              {
                errors: [
                  {
                    message: `Analysis failed: ${error.message}`,
                    line: 1,
                    column: 0,
                    errorType: "AnalysisErrorRT",
                  },
                ],
                call_graph: null,
              },
              "realtime"
            );
          }
        }
        if (!analysisResult) {
          outputChannel.appendLine(
            `[analyzeCode] Analysis finished with null result (${mode}).`
          );
          clearPreviousAnalysis(documentUri);
        }
      } catch (e: any) {
        console.error("Error in analyzeCode:", e);
        outputChannel.appendLine(
          `ERROR in analyzeCode: ${e.message}\n${e.stack}`
        );
      }
    }

    // --- 결과 처리 및 표시 함수 ---
    function handleAnalysisResult(
      documentUri: vscode.Uri,
      config: ExtensionConfig,
      result: AnalysisResult,
      mode: string
    ) {
      /* ... 이전 최종 코드와 동일 ... */
    }
    function displayDiagnostics(
      documentUri: vscode.Uri,
      config: ExtensionConfig,
      errors: ErrorInfo[]
    ) {
      /* ... 이전 최종 코드와 동일 ... */
    }
    function clearPreviousAnalysis(documentUri: vscode.Uri) {
      /* ... 이전 최종 코드와 동일 ... */
    }

    // --- Hover Provider (provideHover 반환 타입 수정됨) ---
    const hoverProvider = vscode.languages.registerHoverProvider("python", {
      provideHover(
        document,
        position,
        token
      ): vscode.ProviderResult<vscode.Hover> {
        try {
          const diagnostics = diagnosticCollection.get(document.uri);
          if (!diagnostics) {
            return undefined;
          }
          for (const diagnostic of diagnostics) {
            if (diagnostic.range.contains(position)) {
              const hoverContent = new vscode.MarkdownString();
              hoverContent.isTrusted = true;
              hoverContent.supportHtml = true;
              hoverContent.appendMarkdown(
                `**[FindRuntimeErr] ${diagnostic.code || "Error"}**\n\n`
              );
              hoverContent.appendMarkdown(
                `${diagnostic.message.split(" : ")[0].trim()}\n\n`
              );
              if (
                diagnostic.source === "FindRuntimeErr" &&
                diagnostic.message.startsWith("FindRuntimeErr Internal Error:")
              ) {
                hoverContent.appendMarkdown(
                  `\n\n---\n\n**Internal Info:**\n${diagnostic.message}`
                );
              }
              return new vscode.Hover(hoverContent, diagnostic.range);
            }
          }
          return undefined;
        } catch (e: any) {
          console.error("Error in HoverProvider:", e);
          outputChannel.appendLine(
            `ERROR in HoverProvider: ${e.message}\n${e.stack}`
          );
          return undefined; // catch 블록에서도 undefined 반환
        }
      },
    });
    context.subscriptions.push(hoverProvider);

    // --- 이벤트 리스너 및 명령어 등록 ---
    vscode.workspace.onDidChangeTextDocument((event) => {
      try {
        if (event.document.languageId === "python") {
          /* ... Debounce ... analyzeCode(..., event.document.uri) */
        }
      } catch (e: any) {
        /* ... */
      }
    });
    vscode.workspace.onDidOpenTextDocument((document) => {
      try {
        if (document.languageId === "python") {
          analyzeCode(document.getText(), document.uri);
        }
      } catch (e: any) {
        /* ... */
      }
    });
    vscode.workspace.onDidChangeConfiguration((e) => {
      try {
        if (e.affectsConfiguration("findRuntimeErr")) {
          checkedPackages = false;
          if (
            vscode.window.activeTextEditor?.document.languageId === "python"
          ) {
            analyzeCode(
              vscode.window.activeTextEditor.document.getText(),
              vscode.window.activeTextEditor.document.uri
            );
          }
        }
      } catch (e: any) {
        /* ... */
      }
    });
    context.subscriptions.push(
      vscode.commands.registerCommand(
        "findRuntimeErr.analyzeCurrentFile",
        () => {
          try {
            const editor = vscode.window.activeTextEditor;
            if (editor?.document.languageId === "python") {
              analyzeCode(
                editor.document.getText(),
                editor.document.uri,
                "static",
                true
              );
            } else {
              /* ... */
            }
          } catch (e: any) {
            /* ... */
          }
        }
      )
    );
    context.subscriptions.push(
      vscode.commands.registerCommand(
        "findRuntimeErr.runDynamicAnalysis",
<<<<<<< HEAD
        async () => {
          try {
            /* ... 이전 코드와 동일 (runDynamicAnalysisProcess 호출) ... */
          } catch (e: any) {
            /* ... */
          }
        }
      )
    );
=======
        () => {
const editor = vscode.window.activeTextEditor;
      if (editor && editor.document.languageId === "python") {
        outputChannel.appendLine("[Command] findRuntimeErr.runDynamicAnalysis executed.");
        const config = getConfiguration();
        clearPreviousAnalysis(editor.document.uri);

        runDynamicAnalysisProcess(editor.document.getText())
          .then((result) => {
            handleAnalysisResult(editor.document.uri, config, result, "dynamic");
            vscode.window.showInformationMessage(
              `FindRuntimeErr: Dynamic analysis completed. ${result.errors.length} error(s) found.`
            );
          })
          .catch((error) => {
            outputChannel.appendLine(`[Command Error] Dynamic analysis failed: ${error.message}`);
            vscode.window.showErrorMessage(
              `FindRuntimeErr: Dynamic analysis failed. ${error.message}`
            );
          });
      } else {
        vscode.window.showWarningMessage(
          "FindRuntimeErr: Please open a Python file to run dynamic analysis."
        );
      }
    })
  );
>>>>>>> 5b3511e1

    // --- 초기 실행 (async 함수 사용 및 getSelectedPythonPath 호출) ---
    async function runInitialAnalysis() {
      const editor = vscode.window.activeTextEditor;
      if (editor && editor.document.languageId === "python") {
        try {
          const initialConfig = getConfiguration();
          // getSelectedPythonPath 호출로 변경
          const initialPython = await getSelectedPythonPath(
            editor.document.uri
          ); // documentUri 전달
          if (initialPython) {
            const pkgsOk = checkPythonPackages(initialPython, [
              "astroid",
              "networkx",
            ]);
            if (pkgsOk.missing.length === 0 && !pkgsOk.error) {
              outputChannel.appendLine(
                "[Activate] Analyzing initially active Python file."
              );
              await analyzeCode(editor.document.getText(), editor.document.uri);
            } else {
              outputChannel.appendLine(
                "[Activate] Initial analysis skipped due to missing packages or Python path error."
              );
              const errorMsg =
                pkgsOk.error ||
                `Missing packages: ${pkgsOk.missing.join(
                  ", "
                )}. Run 'pip install ...'`;
              displayDiagnostics(editor.document.uri, initialConfig, [
                {
                  message: errorMsg,
                  line: 1,
                  column: 0,
                  errorType: pkgsOk.error
                    ? "PythonPathError"
                    : "MissingDependencyError",
                },
              ]);
            }
          } else {
            outputChannel.appendLine(
              "[Activate] Could not determine Python path for initial analysis."
            );
            displayDiagnostics(editor.document.uri, initialConfig, [
              {
                message:
                  "Could not determine Python path for initial analysis. Check Python extension or 'findRuntimeErr.pythonPath' setting.",
                line: 1,
                column: 0,
                errorType: "PythonPathError",
              },
            ]);
          }
        } catch (e: any) {
          console.error("Error during initial analysis:", e);
          outputChannel.appendLine(
            `ERROR during initial analysis: ${e.message}\n${e.stack}`
          );
          if (editor) {
            displayDiagnostics(editor.document.uri, getConfiguration(), [
              {
                message: `Initial analysis error: ${e.message}`,
                line: 1,
                column: 0,
                errorType: "InitialAnalysisError",
              },
            ]);
          }
        }
      } else {
        outputChannel.appendLine(
          "[Activate] No active Python editor found for initial analysis."
        );
      }
    }
    // runInitialAnalysis 함수 호출
    runInitialAnalysis();
  } catch (e: any) {
    // activate 함수 자체 오류 처리
    console.error("Error during extension activation:", e);
    vscode.window.showErrorMessage(
      `FindRuntimeErr failed to activate: ${e.message}`
    );
  }
} // activate 함수 끝

export function deactivate() {
  try {
    if (outputChannel) {
      outputChannel.dispose();
    }
    console.log("FindRuntimeErr extension deactivated.");
  } catch (e: any) {
    console.error("Error during extension deactivation:", e);
  }
}<|MERGE_RESOLUTION|>--- conflicted
+++ resolved
@@ -519,97 +519,6 @@
       });
     }
 
-<<<<<<< HEAD
-    // --- 동적 분석 실행 함수 ---
-    function runDynamicAnalysisProcess(code: string): Promise<AnalysisResult> {
-      // 동적 분석 부분은 건드리지 않음 - 이전 코드 유지
-      return new Promise(async (resolve, reject) => {
-        let pythonExecutable: string;
-        try {
-          pythonExecutable = await getSelectedPythonPath();
-        } catch (e: any) {
-          // getSelectedPythonPath 사용
-          reject(
-            new Error(
-              `Failed to get Python path for dynamic analysis: ${e.message}`
-            )
-          );
-          return;
-        }
-        lastUsedPythonExecutable = pythonExecutable;
-
-        const extensionRootPath = context.extensionPath;
-        const scriptDir = path.join(extensionRootPath, "scripts");
-        const dynamicScriptPath = path.join(scriptDir, "dynamic_analyze.py");
-
-        if (!fs.existsSync(dynamicScriptPath)) {
-          reject(
-            new Error(`dynamic_analyze.py not found: ${dynamicScriptPath}`)
-          );
-          return;
-        }
-
-        try {
-          const spawnOptions: SpawnOptionsWithoutStdio = { cwd: scriptDir };
-          outputChannel.appendLine(
-            `[runDynamicAnalysis] Spawning: ${pythonExecutable} ${dynamicScriptPath}`
-          );
-          const pythonProcess = spawn(
-            pythonExecutable,
-            [dynamicScriptPath],
-            spawnOptions
-          );
-          let stdoutData = "";
-          let stderrData = "";
-
-          pythonProcess.stdin.write(code);
-          pythonProcess.stdin.end();
-          pythonProcess.stdout.on("data", (data) => {
-            stdoutData += data;
-          });
-          pythonProcess.stderr.on("data", (data) => {
-            stderrData += data;
-            outputChannel.appendLine(`[Dynamic Py Stderr] ${data}`);
-          });
-
-          pythonProcess.on("close", (closeCode) => {
-            outputChannel.appendLine(
-              `[runDynamicAnalysis] Python process exited with code: ${closeCode}`
-            );
-            if (closeCode !== 0) {
-              reject(
-                new Error(
-                  `Dynamic analysis script failed (Exit Code: ${closeCode}). ${stderrData.trim()}`
-                )
-              );
-              return;
-            }
-            try {
-              const result: AnalysisResult = JSON.parse(stdoutData);
-              if (result && Array.isArray(result.errors)) {
-                resolve(result);
-              } else {
-                reject(new Error("Invalid dynamic analysis result format."));
-              }
-            } catch (error: any) {
-              reject(
-                new Error(
-                  `Error parsing dynamic analysis result: ${error.message}`
-                )
-              );
-            }
-          });
-          pythonProcess.on("error", (err) => {
-            reject(
-              new Error(`Failed to start dynamic analysis: ${err.message}`)
-            );
-          });
-        } catch (e: any) {
-          reject(
-            new Error(`Failed to spawn dynamic analysis process: ${e.message}`)
-          );
-        }
-=======
     function runDynamicAnalysisProcess(code: string): Promise<AnalysisResult> {
       return new Promise((resolve, reject) => {
         const pythonExecutable = path.join(
@@ -653,7 +562,6 @@
         pythonProcess.on("error", (err) => {
           reject(new Error(`Failed to start dynamic analysis: ${err.message}`));
         });
->>>>>>> 5b3511e1
       });
     }
 
@@ -936,17 +844,7 @@
     context.subscriptions.push(
       vscode.commands.registerCommand(
         "findRuntimeErr.runDynamicAnalysis",
-<<<<<<< HEAD
-        async () => {
-          try {
-            /* ... 이전 코드와 동일 (runDynamicAnalysisProcess 호출) ... */
-          } catch (e: any) {
-            /* ... */
-          }
-        }
-      )
-    );
-=======
+
         () => {
 const editor = vscode.window.activeTextEditor;
       if (editor && editor.document.languageId === "python") {
@@ -974,7 +872,6 @@
       }
     })
   );
->>>>>>> 5b3511e1
 
     // --- 초기 실행 (async 함수 사용 및 getSelectedPythonPath 호출) ---
     async function runInitialAnalysis() {
